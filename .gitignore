# Byte-compiled / optimized / DLL files
__pycache__/
*.py[cod]
*$py.class

# C extensions
*.so

# Distribution / packaging
.Python
build/
develop-eggs/
dist/
downloads/
eggs/
.eggs/
lib/
lib64/
parts/
sdist/
var/
wheels/
pip-wheel-metadata/
share/python-wheels/
*.egg-info/
.installed.cfg
*.egg
MANIFEST

# PyInstaller
#  Usually these files are written by a python script from a template
#  before PyInstaller builds the exe, so as to inject date/other infos into it.
*.manifest
*.spec

# Installer logs
pip-log.txt
pip-delete-this-directory.txt

# Unit test / coverage reports
htmlcov/
.tox/
.nox/
.coverage
.coverage.*
.cache
nosetests.xml
coverage.xml
*.cover
*.py,cover
.hypothesis/
.pytest_cache/

# Translations
*.mo
*.pot

# Django stuff:
*.log
local_settings.py
db.sqlite3
db.sqlite3-journal

# Flask stuff:
instance/
.webassets-cache

# Scrapy stuff:
.scrapy

# Sphinx documentation
docs/build/

# PyBuilder
target/

# Jupyter Notebook
.ipynb_checkpoints

# IPython
profile_default/
ipython_config.py

# pyenv
.python-version

# pipenv
#   According to pypa/pipenv#598, it is recommended to include Pipfile.lock in version control.
#   However, in case of collaboration, if having platform-specific dependencies or dependencies
#   having no cross-platform support, pipenv may install dependencies that don't work, or not
#   install all needed dependencies.
#Pipfile.lock

# PEP 582; used by e.g. github.com/David-OConnor/pyflow
__pypackages__/

# Celery stuff
celerybeat-schedule
celerybeat.pid

# SageMath parsed files
*.sage.py

# Environments
.env
.venv
env/
venv/
ENV/
env.bak/
venv.bak/

# Spyder project settings
.spyderproject
.spyproject

# Rope project settings
.ropeproject

# mkdocs documentation
/site

# mypy
.mypy_cache/
.dmypy.json
dmypy.json

# Pyre type checker
.pyre/

# Files
.coverage
coverage.*

# Folders
.idea
.ipynb_checkpoints
.tox
.vscode
_build
__pycache__
_generated

*.egg-info
.eggs

.pytask.sqlite3

build
dist

.pytask
_version.py
bld

data
<<<<<<< HEAD

=======
>>>>>>> dd197468
submodules<|MERGE_RESOLUTION|>--- conflicted
+++ resolved
@@ -154,8 +154,4 @@
 bld
 
 data
-<<<<<<< HEAD
-
-=======
->>>>>>> dd197468
 submodules