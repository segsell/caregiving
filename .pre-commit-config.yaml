--- conflicted
+++ resolved
@@ -47,19 +47,11 @@
     -   id: docformatter
         args: [--in-place, --wrap-summaries, "88", --wrap-descriptions, "88", --blank]
 -   repo: https://github.com/astral-sh/ruff-pre-commit
-<<<<<<< HEAD
     rev: v0.1.11
     hooks:
       - id: ruff
 -   repo: https://github.com/dosisod/refurb
     rev: v1.27.0
-=======
-    rev: v0.1.9
-    hooks:
-      - id: ruff
--   repo: https://github.com/dosisod/refurb
-    rev: v1.26.0
->>>>>>> 1c0709fb
     hooks:
     -   id: refurb
         args: [--ignore, FURB126, --ignore, FURB184]
