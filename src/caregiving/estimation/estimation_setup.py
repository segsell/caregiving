--- conflicted
+++ resolved
@@ -157,12 +157,8 @@
         simulate_moments=simulate_moments_given_params,
         empirical_moments=empirical_moments,
         weights=weights,
-<<<<<<< HEAD
         cholesky=use_cholesky_weights,
         relative_difference=relative_difference,
-=======
-        relative_deviations=relative_deviations,
->>>>>>> b0513428
     )
 
     minimize_kwargs = {
@@ -273,12 +269,8 @@
     simulate_moments: callable,
     empirical_moments: np.ndarray,
     weights: np.ndarray,
-<<<<<<< HEAD
     cholesky: bool = True,
     relative_difference: bool = False,
-=======
-    relative_deviations: bool,
->>>>>>> b0513428
 ) -> np.ndarray:
 
     if cholesky:
@@ -292,11 +284,7 @@
             simulate_moments=simulate_moments,
             flat_empirical_moments=empirical_moments,
             chol_weights=chol_weights,
-<<<<<<< HEAD
             relative_difference=relative_difference,
-=======
-            relative_deviations=relative_deviations,
->>>>>>> b0513428
         )
     )
 
@@ -308,26 +296,13 @@
     simulate_moments: callable,
     flat_empirical_moments: np.ndarray,
     chol_weights: np.ndarray,
-<<<<<<< HEAD
     relative_difference: bool = False,
-=======
-    relative_deviations: bool,
->>>>>>> b0513428
 ) -> np.ndarray:
     """Compute the MSM residuals based on simulated and empirical moments."""
 
     simulated_flat = simulate_moments(params)
 
     deviations = simulated_flat - flat_empirical_moments
-<<<<<<< HEAD
-=======
-    if relative_deviations:
-        deviations /= flat_empirical_moments
-
-    residuals = deviations @ chol_weights
-
-    return residuals
->>>>>>> b0513428
 
     if relative_difference:
         with np.errstate(divide="ignore", invalid="ignore"):
