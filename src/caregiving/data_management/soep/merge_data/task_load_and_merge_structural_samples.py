--- conflicted
+++ resolved
@@ -4,32 +4,19 @@
 from typing import Annotated
 
 import pandas as pd
-<<<<<<< HEAD
 from pytask import Product
-=======
-import statsmodels.api as sm
-import statsmodels.formula.api as smf
-from pytask import Product
 
 from caregiving.config import BLD, SRC
 
-SYEAR_IS = 2016
-MALE = 1
-FEMALE = 2
-
-SPOUSE = 1
-MOTHER_OR_FATHER = 2
-MOTHER_OR_FATHER_IN_LAW = 3
->>>>>>> 84b5f16d
-
-from caregiving.config import BLD, SRC
-
 
 def table(df_col):
+    """Return a table with the count of unique values in a column."""
     return pd.crosstab(df_col, columns="Count")["Count"]
 
 
 def _get_cols_biobirth():
+    """Get children's birth year columns for biobirth data."""
+
     cols_biobirth = [
         "pid",
         "sumkids",
@@ -68,7 +55,7 @@
     / "data"
     / "soep_estimation_data_raw.csv",
 ) -> None:
-    """Merge SOEP modules.
+    """Merge main estimation sample.
 
     https://paneldata.org/soep-core/datasets/pequiv/
     """
@@ -132,7 +119,6 @@
         columns=["pid", "syear", "d11107", "d11101", "m11126", "m11124"],
         convert_categoricals=False,
     )
-<<<<<<< HEAD
     merged_data = pd.merge(merged_data, pequiv_data, on=["pid", "syear"], how="inner")
     merged_data.rename(columns={"d11107": "children"}, inplace=True)
 
@@ -161,8 +147,6 @@
     print(str(len(merged_data)) + " observations in SOEP C38 core.")
 
     merged_data.to_csv(path_to_save)
-=======
->>>>>>> 84b5f16d
 
 
 # =====================================================================================
@@ -179,6 +163,8 @@
     / "data"
     / "soep_partner_transition_data_raw.csv",
 ) -> None:
+    """Merge exogenous partner transition sample."""
+
     # Load SOEP core data
     pgen_data = pd.read_stata(
         soep_c38_pgen,
@@ -232,6 +218,8 @@
     soep_c38_ppathl: Path = SRC / "data" / "soep" / "ppathl.dta",
     path_to_save: Annotated[Path, Product] = BLD / "data" / "soep_wage_data_raw.csv",
 ) -> None:
+    """Merge exogenous wage sample."""
+
     # Load SOEP core data
     pgen_data = pd.read_stata(
         soep_c38_pgen,
@@ -281,6 +269,7 @@
     / "data"
     / "soep_job_separation_data_raw.csv",
 ) -> None:
+    """Merge stochastic job transition sample."""
     # Load SOEP core data
     pgen_data = pd.read_stata(
         soep_c38_pgen,
@@ -340,6 +329,7 @@
     / "data"
     / "soep_partner_wage_data_raw.csv",
 ) -> None:
+    """Merge exogenous partner wage sample."""
 
     # Load SOEP core data
     pgen_data = pd.read_stata(
@@ -388,6 +378,8 @@
     soep_c38_pequiv: Path = SRC / "data" / "soep" / "pequiv.dta",
     path_to_save: Annotated[Path, Product] = BLD / "data" / "soep_health_data_raw.csv",
 ):
+    """Merge stochastic health transition sample."""
+
     # Load SOEP core data
     pgen_data = pd.read_stata(
         soep_c38_pgen,
