###############################################################################
# Model specification
###############################################################################
# mathematical model features
quadrature_points_stochastic: 5
n_experience_grid_points: 11
# Fixed structural parameters, we will not estimate
<<<<<<< HEAD
interest_rate: 0.04
discount_factor: 0.97

# economic model parameters
start_age: 40
=======

# economic model parameters
start_age: 30 # 35
>>>>>>> adc3f09c
end_age: 100
start_age_caregiving: 45
end_age_caregiving: 71
end_age_msm: 70
end_age_wealth: 80
start_age_parents: 50
survival_min_age: 16

end_age_children_in_household: 60
<<<<<<< HEAD
=======
start_age_caregiving: 40 #45
end_age_caregiving: 70
end_age_exog_care_supply: 80
>>>>>>> adc3f09c

choice_labels: ["Retired", "Unemployed", "Part-time", "Full-time"]
caregiving_labels: ["No Care", "Light Informal Care", "Intensive Informal Care", "Nursing Home Care"]
# caregiving_labels: ["No Care", "Informal Care", "Formal Care"]
education_labels: ["Low Education", "High Education"]
health_labels: ["Bad Health", "Good Health", "Death"]
health_labels_three: ["Bad Health", "Medium Health", "Good Health", "Death"]
adl_labels: ["No ADL", "ADL 1", "ADL 2", "ADL 3"]
# adl_labels_dead_light_intensive: ["No ADL Dead", "No ADL Alive", "ADL 1", "ADL 2 or ADL 3"]
adl_labels_light_intensive: ["No ADL", "ADL 1", "ADL 2 or ADL 3"]
sex_labels: ["Men", "Women"]
partner_labels: ["Single","Working Partner", "Retired Partner"]

# Belief process parameters
SRA_grid_size: 1 # 0.25
min_SRA_baseline: 67
min_SRA: 65
# max_SRA: 72
max_SRA_baseline: 67
resolution_age: 63
informed_threshhold: 5
#
# Retirement parameters
ret_years_before_SRA: 4
min_ret_age: 63
<<<<<<< HEAD
max_ret_age: 72 #67
=======
max_ret_age: 72 # 67
>>>>>>> adc3f09c
# Maximum age to estimate labor market
max_est_age_labor: 65
# Assume that part time gives half a year of experience
exp_increase_part_time: 0.5

# Parameters of the policy environment:
# Start with unemployment benefits
monthly_unemployment_benefits: 350
monthly_unemployment_benefits_housing: 300
monthly_child_unemployment_benefits: 250
# Wealth threshold (for unemployment benefits)
unemployment_wealth_thresh: 10_500
# Now additional parameters for working and retirement
monthly_child_benefits: 184
monthly_min_wage: 1360

informal_care_cash_benefits: 444 # 0.4239 * 316 + 0.2793 * 545 + 728 *0.1405 + 901 * 0.0617
formal_care_costs: 600

# Retirement parameters
early_retirement_penalty: 0.036
late_retirement_bonus: 0.06
monthly_pension_point_value_west_2010: 27.20
monthly_pension_point_value_east_2010: 24.13


# # Tax system from https://esth.bundesfinanzministerium.de/esth/2020
# # /A-Einkommensteuergesetz/IV-Tarif/Paragraf-32a/inhalt.html
# income_tax_brackets: [0.0, 9408, 14532, 57051, 270500]
# linear_income_tax_rates: [0.0, 1400, 2397, 0.42, 0.45]
# quadratic_income_tax_rates: [0.0, 972.87, 212.02]
# intercepts_income_tax: [0.0, 0.0, 972.79, -8963.74, -17078.74]

# # Tax system from https://esth.bundesfinanzministerium.de/esth/2016
# # /A-Einkommensteuergesetz/IV-Tarif/Paragraf-32a/inhalt.html
# income_tax_brackets: [0.0, 8652, 13669, 53665, 254446]
# linear_income_tax_rates: [0.0, 1400, 2397, 0.42, 0.45]
# quadratic_income_tax_rates: [0.0, 993.62, 225.40]
# intercepts_income_tax: [0.0, 0.0, 952.48, -8394.14, -16027.52]

# 2010
# https://www.bundesfinanzministerium.de/Datenportal/Daten/offene-daten/steuern-zoelle/
# Datensammlung-zur-Steuerpolitik-2023/datensaetze/PDF-Datensammlung-zur-Steuerpolitik.pdf
# page 31
income_tax_brackets: [0.0, 8004, 13469, 52881, 250730]
linear_income_tax_rates: [0.0, 1400, 2397, 0.42, 0.45]
quadratic_income_tax_rates: [0.0, 912.17, 228.74]
intercepts_income_tax: [0.0, 0.0, 1038.00, -8172.00, -15694.00]

###############################################################################
# Data preparation
###############################################################################
# start_year: 2001 # start year of estimation sample
# end_year: 2019 # end year of estimation sample
start_year: 2010 # start year of estimation sample
end_year: 2017 # end year of estimation sample
reference_year: 2010  # reference year for monetary values, taxes, etc.
###############################################
# Wage process estimation (uses same start and end year)
wage_trunc_low_perc: 0.01  # lower truncation of wage distribution
wage_trunc_high_perc: 0.99  # upper truncation of wage distribution
wealth_unit: 1_000  # unit of wealth in data
###############################################
# Belief process estimation
# Limits for truncation of the normal distribution
lower_limit: 66.5
upper_limit: 72
# points at which the CDF is evaluated from survey data
first_cdf_point: 67.5
second_cdf_point: 68.5
# cohorts for which process parameters are estimated
min_birth_year: 1947
max_birth_year: 1975
###############################################
# Health process estimation parameters
# smoothing bandwidth for weighted moving average (half of age range used to smooth)
health_smoothing_bandwidth: 5
health_kernel_type: "epanechnikov" # "gaussian" # type of kernel used for smoothing
###############################################
# Mortality process estimation parameters
start_year_mortality: 1992
start_age_mortality: 16
end_year_mortality: 2020 # end year of lifespells in soep38
end_age_mortality: 110
life_table_max_age: 100
################################################
# Event study
start_age_event_study: 21
start_year_event_study: 1984 # health variable from 1992 on
end_year_event_study: 2023
reference_year_event_study: 2015

###############################################################################
# Fixed structural parameters, we will not estimate
###############################################################################
income_shock_mean: 0.0
# income_shock_std: 0.16471062648214
discount_factor: 0.97 # 0.98
interest_rate: 0.04 # 0.03
# discount_factor: 0.97



###############################################################################
# Simulation parameters
###############################################################################
n_agents: 100_000
seed: 123<|MERGE_RESOLUTION|>--- conflicted
+++ resolved
@@ -5,17 +5,9 @@
 quadrature_points_stochastic: 5
 n_experience_grid_points: 11
 # Fixed structural parameters, we will not estimate
-<<<<<<< HEAD
-interest_rate: 0.04
-discount_factor: 0.97
-
-# economic model parameters
-start_age: 40
-=======
 
 # economic model parameters
 start_age: 30 # 35
->>>>>>> adc3f09c
 end_age: 100
 start_age_caregiving: 45
 end_age_caregiving: 71
@@ -25,12 +17,9 @@
 survival_min_age: 16
 
 end_age_children_in_household: 60
-<<<<<<< HEAD
-=======
 start_age_caregiving: 40 #45
 end_age_caregiving: 70
 end_age_exog_care_supply: 80
->>>>>>> adc3f09c
 
 choice_labels: ["Retired", "Unemployed", "Part-time", "Full-time"]
 caregiving_labels: ["No Care", "Light Informal Care", "Intensive Informal Care", "Nursing Home Care"]
@@ -56,11 +45,7 @@
 # Retirement parameters
 ret_years_before_SRA: 4
 min_ret_age: 63
-<<<<<<< HEAD
-max_ret_age: 72 #67
-=======
 max_ret_age: 72 # 67
->>>>>>> adc3f09c
 # Maximum age to estimate labor market
 max_est_age_labor: 65
 # Assume that part time gives half a year of experience
