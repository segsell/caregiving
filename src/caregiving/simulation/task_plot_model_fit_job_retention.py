<<<<<<< HEAD
"""Plot model fit between empirical and simulated data using job retention model."""

import pickle
from pathlib import Path
from typing import Annotated

import numpy as np
import pandas as pd
import pytask
import yaml
from pytask import Product

from caregiving.config import BLD
from caregiving.estimation.prepare_estimation import (
    load_and_prep_data,
    load_and_setup_full_model_for_solution,
)
from caregiving.model.shared import (
    DEAD,
    INFORMAL_CARE,
    INTENSIVE_INFORMAL_CARE,
    LIGHT_INFORMAL_CARE,
    NOT_WORKING,
    NOT_WORKING_CHOICES,
    PARENT_DEAD,
    SCALE_CAREGIVER_SHARE,
    SEX,
    WEALTH_QUANTILE_CUTOFF,
    WORK,
    WORK_CHOICES,
)
from caregiving.moments.task_create_soep_moments import adjust_and_trim_wealth_data
from caregiving.simulation.plot_model_fit import (
    plot_average_savings_decision,
    plot_average_wealth,
    plot_caregiver_shares_by_age,
    plot_caregiver_shares_by_age_bins,
    plot_choice_shares,
    plot_choice_shares_by_education,
    plot_choice_shares_by_education_age_bins,
    plot_choice_shares_overall,
    plot_choice_shares_overall_age_bins,
    plot_choice_shares_single,
    plot_job_offer_share_by_age,
    plot_simulated_care_demand_by_age,
    plot_states,
    plot_transitions_by_age,
    plot_transitions_by_age_bins,
    plot_wealth_by_age_and_education,
    plot_wealth_by_age_bins_and_education,
)


@pytask.mark.model_fit_job_retention
def task_plot_model_fit_job_retention(  # noqa: PLR0915
    path_to_options: Path = BLD / "model" / "options_job_retention.pkl",
    path_to_solution_model: Path = BLD / "model" / "model_job_retention.pkl",
    path_to_estimated_params: Path = BLD
    / "model"
    / "params"
    / "estimated_params_model.yaml",
    path_to_simulated_data: Path = BLD
    / "solve_and_simulate"
    / "simulated_data_job_retention_estimated_params.pkl",
    path_to_empirical_moments: Path = BLD / "moments" / "moments_full.csv",
    path_to_empirical_data: Path = BLD
    / "data"
    / "soep_structural_estimation_sample.csv",
    path_to_caregivers_sample: Path = BLD
    / "data"
    / "soep_structural_caregivers_sample.csv",
    path_to_save_wealth_plot: Annotated[Path, Product] = BLD
    / "plots"
    / "model_fit_job_retention"
    / "average_wealth.png",
    path_to_save_wealth_age_bins_plot: Annotated[Path, Product] = BLD
    / "plots"
    / "model_fit_job_retention"
    / "average_wealth_age_bins.png",
    path_to_save_savings_plot: Annotated[Path, Product] = BLD
    / "plots"
    / "model_fit_job_retention"
    / "average_savings.png",
    path_to_save_labor_shares_by_educ_plot: Annotated[Path, Product] = BLD
    / "plots"
    / "model_fit_job_retention"
    / "labor_shares_by_educ_and_age.png",
    path_to_save_labor_shares_caregivers_by_age: Annotated[Path, Product] = BLD
    / "plots"
    / "model_fit_job_retention"
    / "labor_shares_caregivers_by_age.png",
    save_labor_shares_caregivers_by_educ_and_age_bin: Annotated[Path, Product] = BLD
    / "plots"
    / "model_fit_job_retention"
    / "labor_shares_caregivers_by_educ_and_age_bin.png",
    save_labor_shares_light_caregivers_by_educ_and_age_bin: Annotated[
        Path, Product
    ] = BLD
    / "plots"
    / "model_fit_job_retention"
    / "labor_shares_light_caregivers_by_educ_and_age_bin.png",
    save_labor_shares_intensive_caregivers_by_educ_and_age_bin: Annotated[
        Path, Product
    ] = BLD
    / "plots"
    / "model_fit_job_retention"
    / "labor_shares_intensive_caregivers_by_educ_and_age_bin.png",
    path_to_save_caregiver_share_by_age_bin_plot: Annotated[Path, Product] = BLD
    / "plots"
    / "model_fit_job_retention"
    / "share_caregivers_by_age_bin.png",
    path_to_save_care_demand_by_age_plot: Annotated[Path, Product] = BLD
    / "plots"
    / "model_fit_job_retention"
    / "simulated_care_demand_by_age.png",
    path_to_save_work_transition_age_plot: Annotated[Path, Product] = BLD
    / "plots"
    / "model_fit_job_retention"
    / "work_transitions_by_edu_and_age.png",
    path_to_save_work_transition_age_bin_plot: Annotated[Path, Product] = BLD
    / "plots"
    / "model_fit_job_retention"
    / "work_transitions_by_edu_and_age_bin.png",
) -> None:
    """Plot model fit using job retention model with estimated parameters.

    This function generates plots comparing empirical and simulated data
    for the job retention counterfactual model. The job retention model
    implements a policy where caregivers can keep their jobs even when
    they reduce hours or become unemployed due to caregiving activities.

    Args:
        path_to_options: Path to the job retention model options
        path_to_solution_model: Path to the job retention model for solution
        path_to_estimated_params: Path to the estimated parameters
        path_to_simulated_data: Path to simulated data from job retention model
        path_to_empirical_moments: Path to empirical moments
        path_to_empirical_data: Path to empirical data
        path_to_caregivers_sample: Path to caregivers sample data
        path_to_save_wealth_plot: Path to save wealth plot
        path_to_save_wealth_age_bins_plot: Path to save wealth age bins plot
        path_to_save_savings_plot: Path to save savings plot
        path_to_save_labor_shares_by_educ_plot: Path to save labor shares by education
            plot
        path_to_save_labor_shares_caregivers_by_age: Path to save caregivers labor
            shares plot
        save_labor_shares_caregivers_by_educ_and_age_bin: Path to save caregivers by
            education and age bin plot
        save_labor_shares_light_caregivers_by_educ_and_age_bin: Path to save light
            caregivers plot
        save_labor_shares_intensive_caregivers_by_educ_and_age_bin: Path to save
            intensive caregivers plot
        path_to_save_caregiver_share_by_age_bin_plot: Path to save caregiver share by
            age bin plot
        path_to_save_care_demand_by_age_plot: Path to save care demand by age plot
        path_to_save_work_transition_age_plot: Path to save work transitions by age
            plot
        path_to_save_work_transition_age_bin_plot: Path to save work transitions by
            age bin plot
    """

    options = pickle.load(path_to_options.open("rb"))

    model_full = load_and_setup_full_model_for_solution(
        options, path_to_model=path_to_solution_model
    )
    specs = model_full["options"]["model_params"]

    emp_moms = pd.read_csv(path_to_empirical_moments, index_col=[0]).squeeze("columns")

    df_emp = pd.read_csv(path_to_empirical_data, index_col=[0])
    df_emp_wealth = df_emp[(df_emp["wealth"].notna()) & (df_emp["sex"] == 1)].copy()

    df_caregivers = pd.read_csv(path_to_caregivers_sample, index_col=[0])
    df_sim = pd.read_pickle(path_to_simulated_data).reset_index()
    df_sim["sex"] = SEX
    df_sim = df_sim[df_sim["health"] != DEAD].copy()

    # Subsets empirical
    df_emp_caregivers = df_caregivers.loc[df_caregivers["any_care"] == 1].copy()

    df_emp_light_caregivers = df_emp_caregivers.loc[
        df_emp_caregivers["light_care"] == 1
    ]
    df_emp_intensive_caregivers = df_emp_caregivers.loc[
        df_emp_caregivers["intensive_care"] == 1
    ]

    df_sim_caregivers = df_sim.loc[
        df_sim["choice"].isin(np.asarray(INFORMAL_CARE).tolist())
    ]
    df_sim_light_caregivers = df_sim.loc[
        df_sim["choice"].isin(np.asarray(LIGHT_INFORMAL_CARE).tolist())
    ]
    df_sim_intensive_caregivers = df_sim.loc[
        df_sim["choice"].isin(np.asarray(INTENSIVE_INFORMAL_CARE).tolist())
    ]

    df_emp_wealth = adjust_and_trim_wealth_data(df=df_emp_wealth, specs=specs)
    plot_wealth_by_age_and_education(
        data_emp=df_emp_wealth,
        data_sim=df_sim,
        specs=specs,
        wealth_var_emp="adjusted_wealth",
        wealth_var_sim="wealth_at_beginning",
        median=False,
        age_min=specs["start_age"],
        age_max=100,
        path_to_save_plot=path_to_save_wealth_plot,
    )

    # Wealth by age bins
    plot_wealth_by_age_bins_and_education(
        data_emp=df_emp_wealth,
        data_sim=df_sim,
        specs=specs,
        wealth_var_emp="adjusted_wealth",
        wealth_var_sim="wealth_at_beginning",
        median=False,
        age_min=specs["start_age"],
        age_max=79,
        bin_width=5,
        path_to_save_plot=path_to_save_wealth_age_bins_plot,
    )

    plot_average_savings_decision(df_sim, path_to_save_savings_plot)

    plot_choice_shares_by_education(
        df_emp, df_sim, specs, path_to_save_plot=path_to_save_labor_shares_by_educ_plot
    )

    test_choice_shares_sum_to_one(df_emp, df_sim, specs)

    plot_job_offer_share_by_age(
        df_sim,
        path_to_save_plot=BLD
        / "plots"
        / "model_fit_job_retention"
        / "simulated_job_offer",
    )

    plot_choice_shares_by_education(
        df_emp_caregivers,
        df_sim_caregivers,
        specs,
        path_to_save_plot=path_to_save_labor_shares_caregivers_by_age,
    )

    plot_choice_shares_by_education_age_bins(
        df_emp_caregivers,
        df_sim_caregivers,
        specs,
        path_to_save_plot=save_labor_shares_caregivers_by_educ_and_age_bin,
    )
    plot_choice_shares_by_education_age_bins(
        df_emp_light_caregivers,
        df_sim_light_caregivers,
        specs,
        path_to_save_plot=save_labor_shares_light_caregivers_by_educ_and_age_bin,
    )
    plot_choice_shares_by_education_age_bins(
        df_emp_intensive_caregivers,
        df_sim_intensive_caregivers,
        specs,
        path_to_save_plot=save_labor_shares_intensive_caregivers_by_educ_and_age_bin,
    )

    plot_caregiver_shares_by_age_bins(
        emp_moms,
        df_sim,
        specs,
        choice_set=INFORMAL_CARE,
        age_min=40,
        age_max=75,
        scale=SCALE_CAREGIVER_SHARE,
        path_to_save_plot=path_to_save_caregiver_share_by_age_bin_plot,
    )

    plot_simulated_care_demand_by_age(
        df_sim,
        specs,
        age_min=40,
        age_max=80,
        path_to_save_plot=path_to_save_care_demand_by_age_plot,
    )

    df_sim["informal_care"] = df_sim["choice"].isin(np.asarray(INFORMAL_CARE))
    share_informal_care = df_sim.loc[df_sim["care_demand"] == 1, "informal_care"].mean()
    print(f"Share informal caregivers (cond. on care demand): {share_informal_care}")

    share_caregivers_high_edu = df_sim.loc[
        (df_sim["informal_care"] == 1), "education"
    ].mean()
    print(f"Share high education (cond. on informal care): {share_caregivers_high_edu}")

    states_sim = {
        "not_working": NOT_WORKING,
        "working": WORK,
    }
    states_emp = {
        "not_working": NOT_WORKING_CHOICES,
        "working": WORK_CHOICES,
    }
    state_labels = {
        "not_working": "Not Working",
        "working": "Work",
    }

    plot_transitions_by_age(
        df_emp,
        df_sim,
        specs,
        state_labels,
        states_emp=states_emp,
        states_sim=states_sim,
        one_way=True,
        path_to_save_plot=path_to_save_work_transition_age_plot,
    )
    plot_transitions_by_age_bins(
        df_emp,
        df_sim,
        specs,
        state_labels,
        states_emp=states_emp,
        states_sim=states_sim,
        bin_width=5,
        one_way=True,
        path_to_save_plot=path_to_save_work_transition_age_bin_plot,
    )


def test_choice_shares_sum_to_one(data_emp, data_sim, specs):
    """
    Test that, for each age, the sum of choice-specific shares equals 1
    in both empirical and simulated datasets.
    Parameters
    ----------
    data_emp : pd.DataFrame
        Empirical data with columns "period" and "choice".
    data_sim : pd.DataFrame
        Simulated data with columns "period" and "choice".
    specs : dict
        Must contain "start_age" (int).
    """
    for df, name in ((data_emp, "data_emp"), (data_sim, "data_sim")):

        df_gender = df[df["sex"] == SEX].copy()
        df_gender["age"] = df_gender["period"] + specs["start_age"]

        # compute normalized choice shares by age
        shares = (
            df_gender.groupby("age")["choice"]
            .value_counts(normalize=True)
            .unstack(fill_value=0)
        )

        # sum across choices for each age
        sum_per_age = shares.sum(axis=1)

        # assert all sums are (approximately) 1
        if not np.allclose(sum_per_age.values, 1.0, atol=1e-8):
            bad = sum_per_age[~np.isclose(sum_per_age, 1.0)]
            raise AssertionError(
                f"In {name}, choice shares do not sum to 1 at ages:\n{bad}"
            )
=======
# """Plot model fit between empirical and simulated data using job retention model."""

# import pickle
# from pathlib import Path
# from typing import Annotated

# import numpy as np
# import pandas as pd
# import pytask
# import yaml
# from pytask import Product

# from caregiving.config import BLD

# from caregiving.estimation.prepare_estimation import (
#     load_and_prep_data,
#     load_and_setup_full_model_for_solution,
# )
# from caregiving.model.shared import (
#     DEAD,
#     INFORMAL_CARE,
#     INTENSIVE_INFORMAL_CARE,
#     LIGHT_INFORMAL_CARE,
#     NOT_WORKING,
#     NOT_WORKING_CHOICES,
#     PARENT_DEAD,
#     SCALE_CAREGIVER_SHARE,
#     SEX,
#     WEALTH_QUANTILE_CUTOFF,
#     WORK,
#     WORK_CHOICES,
# )
# from caregiving.moments.task_create_soep_moments import adjust_and_trim_wealth_data
# from caregiving.simulation.plot_model_fit import (
#     plot_average_savings_decision,
#     plot_average_wealth,
#     plot_caregiver_shares_by_age,
#     plot_caregiver_shares_by_age_bins,
#     plot_choice_shares,
#     plot_choice_shares_by_education,
#     plot_choice_shares_by_education_age_bins,
#     plot_choice_shares_overall,
#     plot_choice_shares_overall_age_bins,
#     plot_choice_shares_single,
#     plot_job_offer_share_by_age,
#     plot_simulated_care_demand_by_age,
#     plot_states,
#     plot_transitions_by_age,
#     plot_transitions_by_age_bins,
#     plot_wealth_by_age_and_education,
#     plot_wealth_by_age_bins_and_education,
# )


# @pytask.mark.model_fit_job_retention
# def task_plot_model_fit_job_retention(  # noqa: PLR0915
#     path_to_options: Path = BLD / "model" / "options_job_retention.pkl",
#     path_to_solution_model: Path = BLD / "model" / "model_job_retention.pkl",
#     path_to_estimated_params: Path = BLD
#     / "model"
#     / "params"
#     / "estimated_params_model.yaml",
#     path_to_simulated_data: Path = BLD
#     / "solve_and_simulate"
#     / "simulated_data_job_retention_estimated_params.pkl",
#     path_to_empirical_moments: Path = BLD / "moments" / "moments_full.csv",
#     path_to_empirical_data: Path = BLD
#     / "data"
#     / "soep_structural_estimation_sample.csv",
#     path_to_caregivers_sample: Path = BLD
#     / "data"
#     / "soep_structural_caregivers_sample.csv",
#     path_to_save_wealth_plot: Annotated[Path, Product] = BLD
#     / "plots"
#     / "model_fit_job_retention"
#     / "average_wealth.png",
#     path_to_save_wealth_age_bins_plot: Annotated[Path, Product] = BLD
#     / "plots"
#     / "model_fit_job_retention"
#     / "average_wealth_age_bins.png",
#     path_to_save_savings_plot: Annotated[Path, Product] = BLD
#     / "plots"
#     / "model_fit_job_retention"
#     / "average_savings.png",
#     path_to_save_labor_shares_by_educ_plot: Annotated[Path, Product] = BLD
#     / "plots"
#     / "model_fit_job_retention"
#     / "labor_shares_by_educ_and_age.png",
#     path_to_save_labor_shares_caregivers_by_age: Annotated[Path, Product] = BLD
#     / "plots"
#     / "model_fit_job_retention"
#     / "labor_shares_caregivers_by_age.png",
#     save_labor_shares_caregivers_by_educ_and_age_bin: Annotated[Path, Product] = BLD
#     / "plots"
#     / "model_fit_job_retention"
#     / "labor_shares_caregivers_by_educ_and_age_bin.png",
#     save_labor_shares_light_caregivers_by_educ_and_age_bin: Annotated[
#         Path, Product
#     ] = BLD
#     / "plots"
#     / "model_fit_job_retention"
#     / "labor_shares_light_caregivers_by_educ_and_age_bin.png",
#     save_labor_shares_intensive_caregivers_by_educ_and_age_bin: Annotated[
#         Path, Product
#     ] = BLD
#     / "plots"
#     / "model_fit_job_retention"
#     / "labor_shares_intensive_caregivers_by_educ_and_age_bin.png",
#     path_to_save_caregiver_share_by_age_bin_plot: Annotated[Path, Product] = BLD
#     / "plots"
#     / "model_fit_job_retention"
#     / "share_caregivers_by_age_bin.png",
#     path_to_save_care_demand_by_age_plot: Annotated[Path, Product] = BLD
#     / "plots"
#     / "model_fit_job_retention"
#     / "simulated_care_demand_by_age.png",
#     path_to_save_work_transition_age_plot: Annotated[Path, Product] = BLD
#     / "plots"
#     / "model_fit_job_retention"
#     / "work_transitions_by_edu_and_age.png",
#     path_to_save_work_transition_age_bin_plot: Annotated[Path, Product] = BLD
#     / "plots"
#     / "model_fit_job_retention"
#     / "work_transitions_by_edu_and_age_bin.png",
# ) -> None:
#     """Plot model fit using job retention model with estimated parameters.

#     This function generates plots comparing empirical and simulated data
#     for the job retention counterfactual model. The job retention model
#     implements a policy where caregivers can keep their jobs even when
#     they reduce hours or become unemployed due to caregiving activities.

#     Args:
#         path_to_options: Path to the job retention model options
#         path_to_solution_model: Path to the job retention model for solution
#         path_to_estimated_params: Path to the estimated parameters
#         path_to_simulated_data: Path to simulated data from job retention model
#         path_to_empirical_moments: Path to empirical moments
#         path_to_empirical_data: Path to empirical data
#         path_to_caregivers_sample: Path to caregivers sample data
#         path_to_save_wealth_plot: Path to save wealth plot
#         path_to_save_wealth_age_bins_plot: Path to save wealth age bins plot
#         path_to_save_savings_plot: Path to save savings plot
#         path_to_save_labor_shares_by_educ_plot: Path to save labor shares by education
#             plot
#         path_to_save_labor_shares_caregivers_by_age: Path to save caregivers labor
#             shares plot
#         save_labor_shares_caregivers_by_educ_and_age_bin: Path to save caregivers by
#             education and age bin plot
#         save_labor_shares_light_caregivers_by_educ_and_age_bin: Path to save light
#             caregivers plot
#         save_labor_shares_intensive_caregivers_by_educ_and_age_bin: Path to save
#             intensive caregivers plot
#         path_to_save_caregiver_share_by_age_bin_plot: Path to save caregiver share by
#             age bin plot
#         path_to_save_care_demand_by_age_plot: Path to save care demand by age plot
#         path_to_save_work_transition_age_plot: Path to save work transitions by age
#             plot
#         path_to_save_work_transition_age_bin_plot: Path to save work transitions by
#             age bin plot
#     """

#     options = pickle.load(path_to_options.open("rb"))

#     model_full = load_and_setup_full_model_for_solution(
#         options, path_to_model=path_to_solution_model
#     )
#     specs = model_full["options"]["model_params"]

#     emp_moms = pd.read_csv(path_to_empirical_moments, index_col=[0]).squeeze("columns")

#     df_emp = pd.read_csv(path_to_empirical_data, index_col=[0])
#     df_emp_wealth = df_emp[(df_emp["wealth"].notna()) & (df_emp["sex"] == 1)].copy()

#     df_caregivers = pd.read_csv(path_to_caregivers_sample, index_col=[0])
#     df_sim = pd.read_pickle(path_to_simulated_data).reset_index()
#     df_sim["sex"] = SEX
#     df_sim = df_sim[df_sim["health"] != DEAD].copy()

#     # Subsets empirical
#     df_emp_caregivers = df_caregivers.loc[df_caregivers["any_care"] == 1].copy()

#     df_emp_light_caregivers = df_emp_caregivers.loc[
#         df_emp_caregivers["light_care"] == 1
#     ]
#     df_emp_intensive_caregivers = df_emp_caregivers.loc[
#         df_emp_caregivers["intensive_care"] == 1
#     ]

#     df_sim_caregivers = df_sim.loc[
#         df_sim["choice"].isin(np.asarray(INFORMAL_CARE).tolist())
#     ]
#     df_sim_light_caregivers = df_sim.loc[
#         df_sim["choice"].isin(np.asarray(LIGHT_INFORMAL_CARE).tolist())
#     ]
#     df_sim_intensive_caregivers = df_sim.loc[
#         df_sim["choice"].isin(np.asarray(INTENSIVE_INFORMAL_CARE).tolist())
#     ]

#     df_emp_wealth = adjust_and_trim_wealth_data(df=df_emp_wealth, specs=specs)
#     plot_wealth_by_age_and_education(
#         data_emp=df_emp_wealth,
#         data_sim=df_sim,
#         specs=specs,
#         wealth_var_emp="adjusted_wealth",
#         wealth_var_sim="wealth_at_beginning",
#         median=False,
#         age_min=30,
#         age_max=100,
#         path_to_save_plot=path_to_save_wealth_plot,
#     )

#     # Wealth by age bins
#     plot_wealth_by_age_bins_and_education(
#         data_emp=df_emp_wealth,
#         data_sim=df_sim,
#         specs=specs,
#         wealth_var_emp="adjusted_wealth",
#         wealth_var_sim="wealth_at_beginning",
#         median=False,
#         age_min=30,
#         age_max=79,
#         bin_width=5,
#         path_to_save_plot=path_to_save_wealth_age_bins_plot,
#     )

#     plot_average_savings_decision(df_sim, path_to_save_savings_plot)

#     plot_choice_shares_by_education(
#         df_emp, df_sim, specs, path_to_save_plot=path_to_save_labor_shares_by_educ_plot
#     )

#     test_choice_shares_sum_to_one(df_emp, df_sim, specs)

#     plot_job_offer_share_by_age(
#         df_sim,
#         path_to_save_plot=BLD
#         / "plots"
#         / "model_fit_job_retention"
#         / "simulated_job_offer",
#     )

#     plot_choice_shares_by_education(
#         df_emp_caregivers,
#         df_sim_caregivers,
#         specs,
#         path_to_save_plot=path_to_save_labor_shares_caregivers_by_age,
#     )

#     plot_choice_shares_by_education_age_bins(
#         df_emp_caregivers,
#         df_sim_caregivers,
#         specs,
#         path_to_save_plot=save_labor_shares_caregivers_by_educ_and_age_bin,
#     )
#     plot_choice_shares_by_education_age_bins(
#         df_emp_light_caregivers,
#         df_sim_light_caregivers,
#         specs,
#         path_to_save_plot=save_labor_shares_light_caregivers_by_educ_and_age_bin,
#     )
#     plot_choice_shares_by_education_age_bins(
#         df_emp_intensive_caregivers,
#         df_sim_intensive_caregivers,
#         specs,
#         path_to_save_plot=save_labor_shares_intensive_caregivers_by_educ_and_age_bin,
#     )

#     plot_caregiver_shares_by_age_bins(
#         emp_moms,
#         df_sim,
#         specs,
#         choice_set=INFORMAL_CARE,
#         age_min=40,
#         age_max=75,
#         scale=SCALE_CAREGIVER_SHARE,
#         path_to_save_plot=path_to_save_caregiver_share_by_age_bin_plot,
#     )

#     plot_simulated_care_demand_by_age(
#         df_sim,
#         specs,
#         age_min=40,
#         age_max=80,
#         path_to_save_plot=path_to_save_care_demand_by_age_plot,
#     )

#     df_sim["informal_care"] = df_sim["choice"].isin(np.asarray(INFORMAL_CARE))
#     share_informal_care = df_sim.loc[df_sim["care_demand"] == 1, "informal_care"].mean()
#     print(f"Share informal caregivers (cond. on care demand): {share_informal_care}")

#     share_caregivers_high_edu = df_sim.loc[
#         (df_sim["informal_care"] == 1), "education"
#     ].mean()
#     print(f"Share high education (cond. on informal care): {share_caregivers_high_edu}")

#     states_sim = {
#         "not_working": NOT_WORKING,
#         "working": WORK,
#     }
#     states_emp = {
#         "not_working": NOT_WORKING_CHOICES,
#         "working": WORK_CHOICES,
#     }
#     state_labels = {
#         "not_working": "Not Working",
#         "working": "Work",
#     }

#     plot_transitions_by_age(
#         df_emp,
#         df_sim,
#         specs,
#         state_labels,
#         states_emp=states_emp,
#         states_sim=states_sim,
#         one_way=True,
#         path_to_save_plot=path_to_save_work_transition_age_plot,
#     )
#     plot_transitions_by_age_bins(
#         df_emp,
#         df_sim,
#         specs,
#         state_labels,
#         states_emp=states_emp,
#         states_sim=states_sim,
#         bin_width=5,
#         one_way=True,
#         path_to_save_plot=path_to_save_work_transition_age_bin_plot,
#     )


# def test_choice_shares_sum_to_one(data_emp, data_sim, specs):
#     """
#     Test that, for each age, the sum of choice-specific shares equals 1
#     in both empirical and simulated datasets.
#     Parameters
#     ----------
#     data_emp : pd.DataFrame
#         Empirical data with columns "period" and "choice".
#     data_sim : pd.DataFrame
#         Simulated data with columns "period" and "choice".
#     specs : dict
#         Must contain "start_age" (int).
#     """
#     for df, name in ((data_emp, "data_emp"), (data_sim, "data_sim")):

#         df_gender = df[df["sex"] == SEX].copy()
#         df_gender["age"] = df_gender["period"] + specs["start_age"]

#         # compute normalized choice shares by age
#         shares = (
#             df_gender.groupby("age")["choice"]
#             .value_counts(normalize=True)
#             .unstack(fill_value=0)
#         )

#         # sum across choices for each age
#         sum_per_age = shares.sum(axis=1)

#         # assert all sums are (approximately) 1
#         if not np.allclose(sum_per_age.values, 1.0, atol=1e-8):
#             bad = sum_per_age[~np.isclose(sum_per_age, 1.0)]
#             raise AssertionError(
#                 f"In {name}, choice shares do not sum to 1 at ages:\n{bad}"
#             )
>>>>>>> adc3f09c
<|MERGE_RESOLUTION|>--- conflicted
+++ resolved
@@ -1,370 +1,3 @@
-<<<<<<< HEAD
-"""Plot model fit between empirical and simulated data using job retention model."""
-
-import pickle
-from pathlib import Path
-from typing import Annotated
-
-import numpy as np
-import pandas as pd
-import pytask
-import yaml
-from pytask import Product
-
-from caregiving.config import BLD
-from caregiving.estimation.prepare_estimation import (
-    load_and_prep_data,
-    load_and_setup_full_model_for_solution,
-)
-from caregiving.model.shared import (
-    DEAD,
-    INFORMAL_CARE,
-    INTENSIVE_INFORMAL_CARE,
-    LIGHT_INFORMAL_CARE,
-    NOT_WORKING,
-    NOT_WORKING_CHOICES,
-    PARENT_DEAD,
-    SCALE_CAREGIVER_SHARE,
-    SEX,
-    WEALTH_QUANTILE_CUTOFF,
-    WORK,
-    WORK_CHOICES,
-)
-from caregiving.moments.task_create_soep_moments import adjust_and_trim_wealth_data
-from caregiving.simulation.plot_model_fit import (
-    plot_average_savings_decision,
-    plot_average_wealth,
-    plot_caregiver_shares_by_age,
-    plot_caregiver_shares_by_age_bins,
-    plot_choice_shares,
-    plot_choice_shares_by_education,
-    plot_choice_shares_by_education_age_bins,
-    plot_choice_shares_overall,
-    plot_choice_shares_overall_age_bins,
-    plot_choice_shares_single,
-    plot_job_offer_share_by_age,
-    plot_simulated_care_demand_by_age,
-    plot_states,
-    plot_transitions_by_age,
-    plot_transitions_by_age_bins,
-    plot_wealth_by_age_and_education,
-    plot_wealth_by_age_bins_and_education,
-)
-
-
-@pytask.mark.model_fit_job_retention
-def task_plot_model_fit_job_retention(  # noqa: PLR0915
-    path_to_options: Path = BLD / "model" / "options_job_retention.pkl",
-    path_to_solution_model: Path = BLD / "model" / "model_job_retention.pkl",
-    path_to_estimated_params: Path = BLD
-    / "model"
-    / "params"
-    / "estimated_params_model.yaml",
-    path_to_simulated_data: Path = BLD
-    / "solve_and_simulate"
-    / "simulated_data_job_retention_estimated_params.pkl",
-    path_to_empirical_moments: Path = BLD / "moments" / "moments_full.csv",
-    path_to_empirical_data: Path = BLD
-    / "data"
-    / "soep_structural_estimation_sample.csv",
-    path_to_caregivers_sample: Path = BLD
-    / "data"
-    / "soep_structural_caregivers_sample.csv",
-    path_to_save_wealth_plot: Annotated[Path, Product] = BLD
-    / "plots"
-    / "model_fit_job_retention"
-    / "average_wealth.png",
-    path_to_save_wealth_age_bins_plot: Annotated[Path, Product] = BLD
-    / "plots"
-    / "model_fit_job_retention"
-    / "average_wealth_age_bins.png",
-    path_to_save_savings_plot: Annotated[Path, Product] = BLD
-    / "plots"
-    / "model_fit_job_retention"
-    / "average_savings.png",
-    path_to_save_labor_shares_by_educ_plot: Annotated[Path, Product] = BLD
-    / "plots"
-    / "model_fit_job_retention"
-    / "labor_shares_by_educ_and_age.png",
-    path_to_save_labor_shares_caregivers_by_age: Annotated[Path, Product] = BLD
-    / "plots"
-    / "model_fit_job_retention"
-    / "labor_shares_caregivers_by_age.png",
-    save_labor_shares_caregivers_by_educ_and_age_bin: Annotated[Path, Product] = BLD
-    / "plots"
-    / "model_fit_job_retention"
-    / "labor_shares_caregivers_by_educ_and_age_bin.png",
-    save_labor_shares_light_caregivers_by_educ_and_age_bin: Annotated[
-        Path, Product
-    ] = BLD
-    / "plots"
-    / "model_fit_job_retention"
-    / "labor_shares_light_caregivers_by_educ_and_age_bin.png",
-    save_labor_shares_intensive_caregivers_by_educ_and_age_bin: Annotated[
-        Path, Product
-    ] = BLD
-    / "plots"
-    / "model_fit_job_retention"
-    / "labor_shares_intensive_caregivers_by_educ_and_age_bin.png",
-    path_to_save_caregiver_share_by_age_bin_plot: Annotated[Path, Product] = BLD
-    / "plots"
-    / "model_fit_job_retention"
-    / "share_caregivers_by_age_bin.png",
-    path_to_save_care_demand_by_age_plot: Annotated[Path, Product] = BLD
-    / "plots"
-    / "model_fit_job_retention"
-    / "simulated_care_demand_by_age.png",
-    path_to_save_work_transition_age_plot: Annotated[Path, Product] = BLD
-    / "plots"
-    / "model_fit_job_retention"
-    / "work_transitions_by_edu_and_age.png",
-    path_to_save_work_transition_age_bin_plot: Annotated[Path, Product] = BLD
-    / "plots"
-    / "model_fit_job_retention"
-    / "work_transitions_by_edu_and_age_bin.png",
-) -> None:
-    """Plot model fit using job retention model with estimated parameters.
-
-    This function generates plots comparing empirical and simulated data
-    for the job retention counterfactual model. The job retention model
-    implements a policy where caregivers can keep their jobs even when
-    they reduce hours or become unemployed due to caregiving activities.
-
-    Args:
-        path_to_options: Path to the job retention model options
-        path_to_solution_model: Path to the job retention model for solution
-        path_to_estimated_params: Path to the estimated parameters
-        path_to_simulated_data: Path to simulated data from job retention model
-        path_to_empirical_moments: Path to empirical moments
-        path_to_empirical_data: Path to empirical data
-        path_to_caregivers_sample: Path to caregivers sample data
-        path_to_save_wealth_plot: Path to save wealth plot
-        path_to_save_wealth_age_bins_plot: Path to save wealth age bins plot
-        path_to_save_savings_plot: Path to save savings plot
-        path_to_save_labor_shares_by_educ_plot: Path to save labor shares by education
-            plot
-        path_to_save_labor_shares_caregivers_by_age: Path to save caregivers labor
-            shares plot
-        save_labor_shares_caregivers_by_educ_and_age_bin: Path to save caregivers by
-            education and age bin plot
-        save_labor_shares_light_caregivers_by_educ_and_age_bin: Path to save light
-            caregivers plot
-        save_labor_shares_intensive_caregivers_by_educ_and_age_bin: Path to save
-            intensive caregivers plot
-        path_to_save_caregiver_share_by_age_bin_plot: Path to save caregiver share by
-            age bin plot
-        path_to_save_care_demand_by_age_plot: Path to save care demand by age plot
-        path_to_save_work_transition_age_plot: Path to save work transitions by age
-            plot
-        path_to_save_work_transition_age_bin_plot: Path to save work transitions by
-            age bin plot
-    """
-
-    options = pickle.load(path_to_options.open("rb"))
-
-    model_full = load_and_setup_full_model_for_solution(
-        options, path_to_model=path_to_solution_model
-    )
-    specs = model_full["options"]["model_params"]
-
-    emp_moms = pd.read_csv(path_to_empirical_moments, index_col=[0]).squeeze("columns")
-
-    df_emp = pd.read_csv(path_to_empirical_data, index_col=[0])
-    df_emp_wealth = df_emp[(df_emp["wealth"].notna()) & (df_emp["sex"] == 1)].copy()
-
-    df_caregivers = pd.read_csv(path_to_caregivers_sample, index_col=[0])
-    df_sim = pd.read_pickle(path_to_simulated_data).reset_index()
-    df_sim["sex"] = SEX
-    df_sim = df_sim[df_sim["health"] != DEAD].copy()
-
-    # Subsets empirical
-    df_emp_caregivers = df_caregivers.loc[df_caregivers["any_care"] == 1].copy()
-
-    df_emp_light_caregivers = df_emp_caregivers.loc[
-        df_emp_caregivers["light_care"] == 1
-    ]
-    df_emp_intensive_caregivers = df_emp_caregivers.loc[
-        df_emp_caregivers["intensive_care"] == 1
-    ]
-
-    df_sim_caregivers = df_sim.loc[
-        df_sim["choice"].isin(np.asarray(INFORMAL_CARE).tolist())
-    ]
-    df_sim_light_caregivers = df_sim.loc[
-        df_sim["choice"].isin(np.asarray(LIGHT_INFORMAL_CARE).tolist())
-    ]
-    df_sim_intensive_caregivers = df_sim.loc[
-        df_sim["choice"].isin(np.asarray(INTENSIVE_INFORMAL_CARE).tolist())
-    ]
-
-    df_emp_wealth = adjust_and_trim_wealth_data(df=df_emp_wealth, specs=specs)
-    plot_wealth_by_age_and_education(
-        data_emp=df_emp_wealth,
-        data_sim=df_sim,
-        specs=specs,
-        wealth_var_emp="adjusted_wealth",
-        wealth_var_sim="wealth_at_beginning",
-        median=False,
-        age_min=specs["start_age"],
-        age_max=100,
-        path_to_save_plot=path_to_save_wealth_plot,
-    )
-
-    # Wealth by age bins
-    plot_wealth_by_age_bins_and_education(
-        data_emp=df_emp_wealth,
-        data_sim=df_sim,
-        specs=specs,
-        wealth_var_emp="adjusted_wealth",
-        wealth_var_sim="wealth_at_beginning",
-        median=False,
-        age_min=specs["start_age"],
-        age_max=79,
-        bin_width=5,
-        path_to_save_plot=path_to_save_wealth_age_bins_plot,
-    )
-
-    plot_average_savings_decision(df_sim, path_to_save_savings_plot)
-
-    plot_choice_shares_by_education(
-        df_emp, df_sim, specs, path_to_save_plot=path_to_save_labor_shares_by_educ_plot
-    )
-
-    test_choice_shares_sum_to_one(df_emp, df_sim, specs)
-
-    plot_job_offer_share_by_age(
-        df_sim,
-        path_to_save_plot=BLD
-        / "plots"
-        / "model_fit_job_retention"
-        / "simulated_job_offer",
-    )
-
-    plot_choice_shares_by_education(
-        df_emp_caregivers,
-        df_sim_caregivers,
-        specs,
-        path_to_save_plot=path_to_save_labor_shares_caregivers_by_age,
-    )
-
-    plot_choice_shares_by_education_age_bins(
-        df_emp_caregivers,
-        df_sim_caregivers,
-        specs,
-        path_to_save_plot=save_labor_shares_caregivers_by_educ_and_age_bin,
-    )
-    plot_choice_shares_by_education_age_bins(
-        df_emp_light_caregivers,
-        df_sim_light_caregivers,
-        specs,
-        path_to_save_plot=save_labor_shares_light_caregivers_by_educ_and_age_bin,
-    )
-    plot_choice_shares_by_education_age_bins(
-        df_emp_intensive_caregivers,
-        df_sim_intensive_caregivers,
-        specs,
-        path_to_save_plot=save_labor_shares_intensive_caregivers_by_educ_and_age_bin,
-    )
-
-    plot_caregiver_shares_by_age_bins(
-        emp_moms,
-        df_sim,
-        specs,
-        choice_set=INFORMAL_CARE,
-        age_min=40,
-        age_max=75,
-        scale=SCALE_CAREGIVER_SHARE,
-        path_to_save_plot=path_to_save_caregiver_share_by_age_bin_plot,
-    )
-
-    plot_simulated_care_demand_by_age(
-        df_sim,
-        specs,
-        age_min=40,
-        age_max=80,
-        path_to_save_plot=path_to_save_care_demand_by_age_plot,
-    )
-
-    df_sim["informal_care"] = df_sim["choice"].isin(np.asarray(INFORMAL_CARE))
-    share_informal_care = df_sim.loc[df_sim["care_demand"] == 1, "informal_care"].mean()
-    print(f"Share informal caregivers (cond. on care demand): {share_informal_care}")
-
-    share_caregivers_high_edu = df_sim.loc[
-        (df_sim["informal_care"] == 1), "education"
-    ].mean()
-    print(f"Share high education (cond. on informal care): {share_caregivers_high_edu}")
-
-    states_sim = {
-        "not_working": NOT_WORKING,
-        "working": WORK,
-    }
-    states_emp = {
-        "not_working": NOT_WORKING_CHOICES,
-        "working": WORK_CHOICES,
-    }
-    state_labels = {
-        "not_working": "Not Working",
-        "working": "Work",
-    }
-
-    plot_transitions_by_age(
-        df_emp,
-        df_sim,
-        specs,
-        state_labels,
-        states_emp=states_emp,
-        states_sim=states_sim,
-        one_way=True,
-        path_to_save_plot=path_to_save_work_transition_age_plot,
-    )
-    plot_transitions_by_age_bins(
-        df_emp,
-        df_sim,
-        specs,
-        state_labels,
-        states_emp=states_emp,
-        states_sim=states_sim,
-        bin_width=5,
-        one_way=True,
-        path_to_save_plot=path_to_save_work_transition_age_bin_plot,
-    )
-
-
-def test_choice_shares_sum_to_one(data_emp, data_sim, specs):
-    """
-    Test that, for each age, the sum of choice-specific shares equals 1
-    in both empirical and simulated datasets.
-    Parameters
-    ----------
-    data_emp : pd.DataFrame
-        Empirical data with columns "period" and "choice".
-    data_sim : pd.DataFrame
-        Simulated data with columns "period" and "choice".
-    specs : dict
-        Must contain "start_age" (int).
-    """
-    for df, name in ((data_emp, "data_emp"), (data_sim, "data_sim")):
-
-        df_gender = df[df["sex"] == SEX].copy()
-        df_gender["age"] = df_gender["period"] + specs["start_age"]
-
-        # compute normalized choice shares by age
-        shares = (
-            df_gender.groupby("age")["choice"]
-            .value_counts(normalize=True)
-            .unstack(fill_value=0)
-        )
-
-        # sum across choices for each age
-        sum_per_age = shares.sum(axis=1)
-
-        # assert all sums are (approximately) 1
-        if not np.allclose(sum_per_age.values, 1.0, atol=1e-8):
-            bad = sum_per_age[~np.isclose(sum_per_age, 1.0)]
-            raise AssertionError(
-                f"In {name}, choice shares do not sum to 1 at ages:\n{bad}"
-            )
-=======
 # """Plot model fit between empirical and simulated data using job retention model."""
 
 # import pickle
@@ -730,5 +363,4 @@
 #             bad = sum_per_age[~np.isclose(sum_per_age, 1.0)]
 #             raise AssertionError(
 #                 f"In {name}, choice shares do not sum to 1 at ages:\n{bad}"
-#             )
->>>>>>> adc3f09c
+#             )