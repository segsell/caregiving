<<<<<<< HEAD
"""Plot model fit between empirical and simulated data for no care demand model."""

import pickle
from pathlib import Path
from typing import Annotated

import numpy as np
import pandas as pd
import pytask
import yaml
from pytask import Product

from caregiving.config import BLD
from caregiving.estimation.prepare_estimation import (
    load_and_prep_data,
    load_and_setup_full_model_for_solution,
)
from caregiving.model.shared import (
    NOT_WORKING_CHOICES,
    SEX,
    WEALTH_QUANTILE_CUTOFF,
    WORK_CHOICES,
)
from caregiving.model.shared_no_care_demand import (
    FULL_TIME_NO_CARE_DEMAND,
    NOT_WORKING_NO_CARE_DEMAND,
    PART_TIME_NO_CARE_DEMAND,
    RETIREMENT_NO_CARE_DEMAND,
    UNEMPLOYED_NO_CARE_DEMAND,
    WORK_NO_CARE_DEMAND,
)
from caregiving.moments.task_create_soep_moments import adjust_and_trim_wealth_data
from caregiving.simulation.plot_model_fit import (
    plot_average_savings_decision,
    plot_average_wealth,
    plot_caregiver_shares_by_age,
    plot_caregiver_shares_by_age_bins,
    plot_choice_shares,
    plot_choice_shares_by_education,
    plot_choice_shares_by_education_age_bins,
    plot_choice_shares_overall,
    plot_choice_shares_overall_age_bins,
    plot_choice_shares_single,
    plot_job_offer_share_by_age,
    plot_simulated_care_demand_by_age,
    plot_states,
    plot_transitions_by_age,
    plot_transitions_by_age_bins,
    plot_wealth_by_age_and_education,
    plot_wealth_by_age_bins_and_education,
)


@pytask.mark.model_fit_no_care_demand
def task_plot_model_fit_no_care_demand(  # noqa: PLR0915
    path_to_options: Path = BLD / "model" / "options_no_care_demand.pkl",
    path_to_solution_model: Path = BLD / "model" / "model_no_care_demand.pkl",
    path_to_no_care_demand_params: Path = BLD
    / "model"
    / "params"
    / "params_estimated_no_care_demand.yaml",
    path_to_empirical_moments: Path = BLD / "moments" / "moments_full.csv",
    path_to_empirical_data: Path = BLD
    / "data"
    / "soep_structural_estimation_sample.csv",
    path_to_simulated_data: Path = BLD
    / "solve_and_simulate"
    / "simulated_data_no_care_demand.pkl",
    path_to_save_wealth_plot: Annotated[Path, Product] = BLD
    / "plots"
    / "model_fit_no_care_demand"
    / "average_wealth.png",
    path_to_save_wealth_age_bins_plot: Annotated[Path, Product] = BLD
    / "plots"
    / "model_fit_no_care_demand"
    / "average_wealth_age_bins.png",
    path_to_save_savings_plot: Annotated[Path, Product] = BLD
    / "plots"
    / "model_fit_no_care_demand"
    / "average_savings.png",
    path_to_save_labor_shares_by_educ_plot: Annotated[Path, Product] = BLD
    / "plots"
    / "model_fit_no_care_demand"
    / "labor_shares_by_educ_and_age.png",
    path_to_save_work_transition_age_plot: Annotated[Path, Product] = BLD
    / "plots"
    / "model_fit_no_care_demand"
    / "work_transitions_by_edu_and_age.png",
    path_to_save_work_transition_age_bin_plot: Annotated[Path, Product] = BLD
    / "plots"
    / "model_fit_no_care_demand"
    / "work_transitions_by_edu_and_age_bin.png",
) -> None:
    """Plot model fit between empirical and simulated data for no care demand model."""

    options = pickle.load(path_to_options.open("rb"))

    model_full = load_and_setup_full_model_for_solution(
        options, path_to_model=path_to_solution_model
    )
    specs = model_full["options"]["model_params"]

    df_emp = pd.read_csv(path_to_empirical_data, index_col=[0])
    df_emp_wealth = df_emp[(df_emp["wealth"].notna()) & (df_emp["sex"] == 1)].copy()

    df_sim = pd.read_pickle(path_to_simulated_data).reset_index()
    df_sim["sex"] = SEX

    df_emp_wealth = adjust_and_trim_wealth_data(df=df_emp_wealth, specs=specs)
    plot_wealth_by_age_and_education(
        data_emp=df_emp_wealth,
        data_sim=df_sim,
        specs=specs,
        wealth_var_emp="adjusted_wealth",
        wealth_var_sim="wealth_at_beginning",
        median=False,
        age_min=specs["start_age"],
        age_max=100,
        path_to_save_plot=path_to_save_wealth_plot,
    )

    # Wealth by age bins
    plot_wealth_by_age_bins_and_education(
        data_emp=df_emp_wealth,
        data_sim=df_sim,
        specs=specs,
        wealth_var_emp="adjusted_wealth",
        wealth_var_sim="wealth_at_beginning",
        median=False,
        age_min=specs["start_age"],
        age_max=79,
        bin_width=5,
        path_to_save_plot=path_to_save_wealth_age_bins_plot,
    )

    plot_average_savings_decision(df_sim, path_to_save_savings_plot)

    # Use no care demand choice groups for plotting
    choice_groups_sim = {
        0: RETIREMENT_NO_CARE_DEMAND,
        1: UNEMPLOYED_NO_CARE_DEMAND,
        2: PART_TIME_NO_CARE_DEMAND,
        3: FULL_TIME_NO_CARE_DEMAND,
    }

    plot_choice_shares_by_education(
        df_emp,
        df_sim,
        specs,
        choice_groups_sim=choice_groups_sim,
        path_to_save_plot=path_to_save_labor_shares_by_educ_plot,
    )
    test_choice_shares_sum_to_one(df_emp, df_sim, specs)

    plot_job_offer_share_by_age(
        df_sim,
        path_to_save_plot=BLD
        / "plots"
        / "model_fit_no_care_demand"
        / "simulated_job_offer",
    )

    states_sim = {
        "not_working": NOT_WORKING_NO_CARE_DEMAND,
        "working": WORK_NO_CARE_DEMAND,
    }
    states_emp = {
        "not_working": NOT_WORKING_CHOICES,
        "working": WORK_CHOICES,
    }
    state_labels = {
        "not_working": "Not Working",
        "working": "Work",
    }

    plot_transitions_by_age(
        df_emp,
        df_sim,
        specs,
        state_labels,
        states_emp=states_emp,
        states_sim=states_sim,
        one_way=True,
        path_to_save_plot=path_to_save_work_transition_age_plot,
    )
    plot_transitions_by_age_bins(
        df_emp,
        df_sim,
        specs,
        state_labels,
        states_emp=states_emp,
        states_sim=states_sim,
        bin_width=5,
        one_way=True,
        path_to_save_plot=path_to_save_work_transition_age_bin_plot,
    )


def test_choice_shares_sum_to_one(data_emp, data_sim, specs):
    """
    Test that, for each age, the sum of choice-specific shares equals 1
    in both empirical and simulated datasets.
    Parameters
    ----------
    data_emp : pd.DataFrame
        Empirical data with columns "period" and "choice".
    data_sim : pd.DataFrame
        Simulated data with columns "period" and "choice".
    specs : dict
        Must contain "start_age" (int).
    """
    for df, name in ((data_emp, "data_emp"), (data_sim, "data_sim")):

        df_gender = df[df["sex"] == SEX].copy()
        df_gender["age"] = df_gender["period"] + specs["start_age"]

        # compute normalized choice shares by age
        shares = (
            df_gender.groupby("age")["choice"]
            .value_counts(normalize=True)
            .unstack(fill_value=0)
        )

        # sum across choices for each age
        sum_per_age = shares.sum(axis=1)

        # assert all sums are (approximately) 1
        if not np.allclose(sum_per_age.values, 1.0, atol=1e-8):
            bad = sum_per_age[~np.isclose(sum_per_age, 1.0)]
            raise AssertionError(
                f"In {name}, choice shares do not sum to 1 at ages:\n{bad}"
            )
=======
# """Plot model fit between empirical and simulated data for no care demand model."""

# import pickle
# from pathlib import Path
# from typing import Annotated

# import numpy as np
# import pandas as pd
# import pytask
# import yaml
# from pytask import Product

# from caregiving.config import BLD

# from caregiving.estimation.prepare_estimation import (
#     load_and_prep_data,
#     load_and_setup_full_model_for_solution,
# )
# from caregiving.model.shared import (
#     NOT_WORKING_CHOICES,
#     SEX,
#     WEALTH_QUANTILE_CUTOFF,
#     WORK_CHOICES,
# )
# from caregiving.model.shared_no_care_demand import (
#     FULL_TIME_NO_CARE_DEMAND,
#     NOT_WORKING_NO_CARE_DEMAND,
#     PART_TIME_NO_CARE_DEMAND,
#     RETIREMENT_NO_CARE_DEMAND,
#     UNEMPLOYED_NO_CARE_DEMAND,
#     WORK_NO_CARE_DEMAND,
# )
# from caregiving.moments.task_create_soep_moments import adjust_and_trim_wealth_data
# from caregiving.simulation.plot_model_fit import (
#     plot_average_savings_decision,
#     plot_average_wealth,
#     plot_caregiver_shares_by_age,
#     plot_caregiver_shares_by_age_bins,
#     plot_choice_shares,
#     plot_choice_shares_by_education,
#     plot_choice_shares_by_education_age_bins,
#     plot_choice_shares_overall,
#     plot_choice_shares_overall_age_bins,
#     plot_choice_shares_single,
#     plot_job_offer_share_by_age,
#     plot_simulated_care_demand_by_age,
#     plot_states,
#     plot_transitions_by_age,
#     plot_transitions_by_age_bins,
#     plot_wealth_by_age_and_education,
#     plot_wealth_by_age_bins_and_education,
# )


# def task_plot_model_fit_no_care_demand(  # noqa: PLR0915
#     path_to_options: Path = BLD / "model" / "options_no_care_demand.pkl",
#     path_to_solution_model: Path = BLD / "model" / "model_no_care_demand.pkl",
#     path_to_no_care_demand_params: Path = BLD
#     / "model"
#     / "params"
#     / "params_estimated_no_care_demand.yaml",
#     path_to_empirical_moments: Path = BLD / "moments" / "moments_full.csv",
#     path_to_empirical_data: Path = BLD
#     / "data"
#     / "soep_structural_estimation_sample.csv",
#     path_to_simulated_data: Path = BLD
#     / "solve_and_simulate"
#     / "simulated_data_no_care_demand.pkl",
#     path_to_save_wealth_plot: Annotated[Path, Product] = BLD
#     / "plots"
#     / "model_fit_no_care_demand"
#     / "average_wealth.png",
#     path_to_save_wealth_age_bins_plot: Annotated[Path, Product] = BLD
#     / "plots"
#     / "model_fit_no_care_demand"
#     / "average_wealth_age_bins.png",
#     path_to_save_savings_plot: Annotated[Path, Product] = BLD
#     / "plots"
#     / "model_fit_no_care_demand"
#     / "average_savings.png",
#     path_to_save_labor_shares_by_educ_plot: Annotated[Path, Product] = BLD
#     / "plots"
#     / "model_fit_no_care_demand"
#     / "labor_shares_by_educ_and_age.png",
#     path_to_save_work_transition_age_plot: Annotated[Path, Product] = BLD
#     / "plots"
#     / "model_fit_no_care_demand"
#     / "work_transitions_by_edu_and_age.png",
#     path_to_save_work_transition_age_bin_plot: Annotated[Path, Product] = BLD
#     / "plots"
#     / "model_fit_no_care_demand"
#     / "work_transitions_by_edu_and_age_bin.png",
# ) -> None:
#     """Plot model fit between empirical and simulated data for no care demand model."""

#     options = pickle.load(path_to_options.open("rb"))

#     model_full = load_and_setup_full_model_for_solution(
#         options, path_to_model=path_to_solution_model
#     )
#     specs = model_full["options"]["model_params"]

#     df_emp = pd.read_csv(path_to_empirical_data, index_col=[0])
#     df_emp_wealth = df_emp[(df_emp["wealth"].notna()) & (df_emp["sex"] == 1)].copy()

#     df_sim = pd.read_pickle(path_to_simulated_data).reset_index()
#     df_sim["sex"] = SEX

#     df_emp_wealth = adjust_and_trim_wealth_data(df=df_emp_wealth, specs=specs)
#     plot_wealth_by_age_and_education(
#         data_emp=df_emp_wealth,
#         data_sim=df_sim,
#         specs=specs,
#         wealth_var_emp="adjusted_wealth",
#         wealth_var_sim="wealth_at_beginning",
#         median=False,
#         age_min=30,
#         age_max=100,
#         path_to_save_plot=path_to_save_wealth_plot,
#     )

#     # Wealth by age bins
#     plot_wealth_by_age_bins_and_education(
#         data_emp=df_emp_wealth,
#         data_sim=df_sim,
#         specs=specs,
#         wealth_var_emp="adjusted_wealth",
#         wealth_var_sim="wealth_at_beginning",
#         median=False,
#         age_min=30,
#         age_max=79,
#         bin_width=5,
#         path_to_save_plot=path_to_save_wealth_age_bins_plot,
#     )

#     plot_average_savings_decision(df_sim, path_to_save_savings_plot)

#     # Use no care demand choice groups for plotting
#     choice_groups_sim = {
#         0: RETIREMENT_NO_CARE_DEMAND,
#         1: UNEMPLOYED_NO_CARE_DEMAND,
#         2: PART_TIME_NO_CARE_DEMAND,
#         3: FULL_TIME_NO_CARE_DEMAND,
#     }

#     plot_choice_shares_by_education(
#         df_emp,
#         df_sim,
#         specs,
#         choice_groups_sim=choice_groups_sim,
#         path_to_save_plot=path_to_save_labor_shares_by_educ_plot,
#     )
#     test_choice_shares_sum_to_one(df_emp, df_sim, specs)

#     plot_job_offer_share_by_age(
#         df_sim,
#         path_to_save_plot=BLD
#         / "plots"
#         / "model_fit_no_care_demand"
#         / "simulated_job_offer",
#     )

#     states_sim = {
#         "not_working": NOT_WORKING_NO_CARE_DEMAND,
#         "working": WORK_NO_CARE_DEMAND,
#     }
#     states_emp = {
#         "not_working": NOT_WORKING_CHOICES,
#         "working": WORK_CHOICES,
#     }
#     state_labels = {
#         "not_working": "Not Working",
#         "working": "Work",
#     }

#     plot_transitions_by_age(
#         df_emp,
#         df_sim,
#         specs,
#         state_labels,
#         states_emp=states_emp,
#         states_sim=states_sim,
#         one_way=True,
#         path_to_save_plot=path_to_save_work_transition_age_plot,
#     )
#     plot_transitions_by_age_bins(
#         df_emp,
#         df_sim,
#         specs,
#         state_labels,
#         states_emp=states_emp,
#         states_sim=states_sim,
#         bin_width=5,
#         one_way=True,
#         path_to_save_plot=path_to_save_work_transition_age_bin_plot,
#     )


# def test_choice_shares_sum_to_one(data_emp, data_sim, specs):
#     """
#     Test that, for each age, the sum of choice-specific shares equals 1
#     in both empirical and simulated datasets.
#     Parameters
#     ----------
#     data_emp : pd.DataFrame
#         Empirical data with columns "period" and "choice".
#     data_sim : pd.DataFrame
#         Simulated data with columns "period" and "choice".
#     specs : dict
#         Must contain "start_age" (int).
#     """
#     for df, name in ((data_emp, "data_emp"), (data_sim, "data_sim")):

#         df_gender = df[df["sex"] == SEX].copy()
#         df_gender["age"] = df_gender["period"] + specs["start_age"]

#         # compute normalized choice shares by age
#         shares = (
#             df_gender.groupby("age")["choice"]
#             .value_counts(normalize=True)
#             .unstack(fill_value=0)
#         )

#         # sum across choices for each age
#         sum_per_age = shares.sum(axis=1)

#         # assert all sums are (approximately) 1
#         if not np.allclose(sum_per_age.values, 1.0, atol=1e-8):
#             bad = sum_per_age[~np.isclose(sum_per_age, 1.0)]
#             raise AssertionError(
#                 f"In {name}, choice shares do not sum to 1 at ages:\n{bad}"
#             )
>>>>>>> adc3f09c
<|MERGE_RESOLUTION|>--- conflicted
+++ resolved
@@ -1,237 +1,3 @@
-<<<<<<< HEAD
-"""Plot model fit between empirical and simulated data for no care demand model."""
-
-import pickle
-from pathlib import Path
-from typing import Annotated
-
-import numpy as np
-import pandas as pd
-import pytask
-import yaml
-from pytask import Product
-
-from caregiving.config import BLD
-from caregiving.estimation.prepare_estimation import (
-    load_and_prep_data,
-    load_and_setup_full_model_for_solution,
-)
-from caregiving.model.shared import (
-    NOT_WORKING_CHOICES,
-    SEX,
-    WEALTH_QUANTILE_CUTOFF,
-    WORK_CHOICES,
-)
-from caregiving.model.shared_no_care_demand import (
-    FULL_TIME_NO_CARE_DEMAND,
-    NOT_WORKING_NO_CARE_DEMAND,
-    PART_TIME_NO_CARE_DEMAND,
-    RETIREMENT_NO_CARE_DEMAND,
-    UNEMPLOYED_NO_CARE_DEMAND,
-    WORK_NO_CARE_DEMAND,
-)
-from caregiving.moments.task_create_soep_moments import adjust_and_trim_wealth_data
-from caregiving.simulation.plot_model_fit import (
-    plot_average_savings_decision,
-    plot_average_wealth,
-    plot_caregiver_shares_by_age,
-    plot_caregiver_shares_by_age_bins,
-    plot_choice_shares,
-    plot_choice_shares_by_education,
-    plot_choice_shares_by_education_age_bins,
-    plot_choice_shares_overall,
-    plot_choice_shares_overall_age_bins,
-    plot_choice_shares_single,
-    plot_job_offer_share_by_age,
-    plot_simulated_care_demand_by_age,
-    plot_states,
-    plot_transitions_by_age,
-    plot_transitions_by_age_bins,
-    plot_wealth_by_age_and_education,
-    plot_wealth_by_age_bins_and_education,
-)
-
-
-@pytask.mark.model_fit_no_care_demand
-def task_plot_model_fit_no_care_demand(  # noqa: PLR0915
-    path_to_options: Path = BLD / "model" / "options_no_care_demand.pkl",
-    path_to_solution_model: Path = BLD / "model" / "model_no_care_demand.pkl",
-    path_to_no_care_demand_params: Path = BLD
-    / "model"
-    / "params"
-    / "params_estimated_no_care_demand.yaml",
-    path_to_empirical_moments: Path = BLD / "moments" / "moments_full.csv",
-    path_to_empirical_data: Path = BLD
-    / "data"
-    / "soep_structural_estimation_sample.csv",
-    path_to_simulated_data: Path = BLD
-    / "solve_and_simulate"
-    / "simulated_data_no_care_demand.pkl",
-    path_to_save_wealth_plot: Annotated[Path, Product] = BLD
-    / "plots"
-    / "model_fit_no_care_demand"
-    / "average_wealth.png",
-    path_to_save_wealth_age_bins_plot: Annotated[Path, Product] = BLD
-    / "plots"
-    / "model_fit_no_care_demand"
-    / "average_wealth_age_bins.png",
-    path_to_save_savings_plot: Annotated[Path, Product] = BLD
-    / "plots"
-    / "model_fit_no_care_demand"
-    / "average_savings.png",
-    path_to_save_labor_shares_by_educ_plot: Annotated[Path, Product] = BLD
-    / "plots"
-    / "model_fit_no_care_demand"
-    / "labor_shares_by_educ_and_age.png",
-    path_to_save_work_transition_age_plot: Annotated[Path, Product] = BLD
-    / "plots"
-    / "model_fit_no_care_demand"
-    / "work_transitions_by_edu_and_age.png",
-    path_to_save_work_transition_age_bin_plot: Annotated[Path, Product] = BLD
-    / "plots"
-    / "model_fit_no_care_demand"
-    / "work_transitions_by_edu_and_age_bin.png",
-) -> None:
-    """Plot model fit between empirical and simulated data for no care demand model."""
-
-    options = pickle.load(path_to_options.open("rb"))
-
-    model_full = load_and_setup_full_model_for_solution(
-        options, path_to_model=path_to_solution_model
-    )
-    specs = model_full["options"]["model_params"]
-
-    df_emp = pd.read_csv(path_to_empirical_data, index_col=[0])
-    df_emp_wealth = df_emp[(df_emp["wealth"].notna()) & (df_emp["sex"] == 1)].copy()
-
-    df_sim = pd.read_pickle(path_to_simulated_data).reset_index()
-    df_sim["sex"] = SEX
-
-    df_emp_wealth = adjust_and_trim_wealth_data(df=df_emp_wealth, specs=specs)
-    plot_wealth_by_age_and_education(
-        data_emp=df_emp_wealth,
-        data_sim=df_sim,
-        specs=specs,
-        wealth_var_emp="adjusted_wealth",
-        wealth_var_sim="wealth_at_beginning",
-        median=False,
-        age_min=specs["start_age"],
-        age_max=100,
-        path_to_save_plot=path_to_save_wealth_plot,
-    )
-
-    # Wealth by age bins
-    plot_wealth_by_age_bins_and_education(
-        data_emp=df_emp_wealth,
-        data_sim=df_sim,
-        specs=specs,
-        wealth_var_emp="adjusted_wealth",
-        wealth_var_sim="wealth_at_beginning",
-        median=False,
-        age_min=specs["start_age"],
-        age_max=79,
-        bin_width=5,
-        path_to_save_plot=path_to_save_wealth_age_bins_plot,
-    )
-
-    plot_average_savings_decision(df_sim, path_to_save_savings_plot)
-
-    # Use no care demand choice groups for plotting
-    choice_groups_sim = {
-        0: RETIREMENT_NO_CARE_DEMAND,
-        1: UNEMPLOYED_NO_CARE_DEMAND,
-        2: PART_TIME_NO_CARE_DEMAND,
-        3: FULL_TIME_NO_CARE_DEMAND,
-    }
-
-    plot_choice_shares_by_education(
-        df_emp,
-        df_sim,
-        specs,
-        choice_groups_sim=choice_groups_sim,
-        path_to_save_plot=path_to_save_labor_shares_by_educ_plot,
-    )
-    test_choice_shares_sum_to_one(df_emp, df_sim, specs)
-
-    plot_job_offer_share_by_age(
-        df_sim,
-        path_to_save_plot=BLD
-        / "plots"
-        / "model_fit_no_care_demand"
-        / "simulated_job_offer",
-    )
-
-    states_sim = {
-        "not_working": NOT_WORKING_NO_CARE_DEMAND,
-        "working": WORK_NO_CARE_DEMAND,
-    }
-    states_emp = {
-        "not_working": NOT_WORKING_CHOICES,
-        "working": WORK_CHOICES,
-    }
-    state_labels = {
-        "not_working": "Not Working",
-        "working": "Work",
-    }
-
-    plot_transitions_by_age(
-        df_emp,
-        df_sim,
-        specs,
-        state_labels,
-        states_emp=states_emp,
-        states_sim=states_sim,
-        one_way=True,
-        path_to_save_plot=path_to_save_work_transition_age_plot,
-    )
-    plot_transitions_by_age_bins(
-        df_emp,
-        df_sim,
-        specs,
-        state_labels,
-        states_emp=states_emp,
-        states_sim=states_sim,
-        bin_width=5,
-        one_way=True,
-        path_to_save_plot=path_to_save_work_transition_age_bin_plot,
-    )
-
-
-def test_choice_shares_sum_to_one(data_emp, data_sim, specs):
-    """
-    Test that, for each age, the sum of choice-specific shares equals 1
-    in both empirical and simulated datasets.
-    Parameters
-    ----------
-    data_emp : pd.DataFrame
-        Empirical data with columns "period" and "choice".
-    data_sim : pd.DataFrame
-        Simulated data with columns "period" and "choice".
-    specs : dict
-        Must contain "start_age" (int).
-    """
-    for df, name in ((data_emp, "data_emp"), (data_sim, "data_sim")):
-
-        df_gender = df[df["sex"] == SEX].copy()
-        df_gender["age"] = df_gender["period"] + specs["start_age"]
-
-        # compute normalized choice shares by age
-        shares = (
-            df_gender.groupby("age")["choice"]
-            .value_counts(normalize=True)
-            .unstack(fill_value=0)
-        )
-
-        # sum across choices for each age
-        sum_per_age = shares.sum(axis=1)
-
-        # assert all sums are (approximately) 1
-        if not np.allclose(sum_per_age.values, 1.0, atol=1e-8):
-            bad = sum_per_age[~np.isclose(sum_per_age, 1.0)]
-            raise AssertionError(
-                f"In {name}, choice shares do not sum to 1 at ages:\n{bad}"
-            )
-=======
 # """Plot model fit between empirical and simulated data for no care demand model."""
 
 # import pickle
@@ -463,5 +229,4 @@
 #             bad = sum_per_age[~np.isclose(sum_per_age, 1.0)]
 #             raise AssertionError(
 #                 f"In {name}, choice shares do not sum to 1 at ages:\n{bad}"
-#             )
->>>>>>> adc3f09c
+#             )