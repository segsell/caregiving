"""Simulate moments."""

import re
from itertools import product
from typing import Optional

import jax.numpy as jnp
import matplotlib.pyplot as plt
import numpy as np
import pandas as pd

from caregiving.data_management.share.task_create_parent_child_data_set import (
    AGE_BINS_PARENTS,
    AGE_LABELS_PARENTS,
)
from caregiving.model.shared import (  # NURSING_HOME_CARE,
    CARE_DEMAND_AND_NO_OTHER_SUPPLY,
    CARE_DEMAND_AND_OTHER_SUPPLY,
    DEAD,
    FULL_TIME,
    INFORMAL_CARE,
    INFORMAL_CARE_OR_OTHER_CARE,
    INTENSIVE_INFORMAL_CARE,
    LIGHT_INFORMAL_CARE,
    NO_CARE,
    NO_INFORMAL_CARE,
    NO_NURSING_HOME_CARE,
    NOT_WORKING,
    NOT_WORKING_CARE,
    PARENT_BAD_HEALTH,
    PARENT_DEAD,
    PARENT_MEDIUM_HEALTH,
    PART_TIME,
    RETIREMENT,
    SCALE_CAREGIVER_SHARE,
    SEX,
    UNEMPLOYED,
    WEALTH_MOMENTS_SCALE,
    WORK,
)

FILL_VALUE_MISSING_AGE = 0  # np.nan

# =====================================================================================
# Pandas
# =====================================================================================


def simulate_moments_pandas(  # noqa: PLR0915
    df_full,
    model_specs,
) -> pd.DataFrame:
    """Simulate the model for given parametrization and model solution."""

<<<<<<< HEAD
    model_params = options["model_params"]
    start_age = model_params["start_age"]
    start_age_caregivers = model_params["start_age_caregiving"]
    end_age = model_params["end_age_msm"]
    end_age_caregiving = model_params["end_age_caregiving"]

    age_range = range(start_age, end_age + 1)
    age_range_wealth = range(start_age, model_params["end_age_wealth"] + 1)

    # Retrieve precomputed age bins from model_params
    age_bins_caregivers_3year = model_params["age_bins_3year"]
    age_bins_caregivers_5year = model_params["age_bins_5year"]
=======
    start_age = model_specs["start_age"]
    # Prefer directly stored caregiving start age if available
    start_age_caregivers = model_specs["start_age_caregiving"]
    end_age = model_specs["end_age_msm"]

    age_range = range(start_age, end_age + 1)
    age_range_caregivers = range(start_age_caregivers, end_age + 1)
    age_range_wealth = range(start_age, model_specs["end_age_wealth"] + 1)

    age_bins_caregivers_5year = (
        list(range(45, 75, 5)),  # [40, 45, 50, 55, 60, 65, 70]
        [
            f"{s}_{s+4}" for s in range(45, 70, 5)
        ],  # ["40_44", "45_49", "50_54", "55_59", "60_64", "65_69"]
    )
    # age_bins_75 = (
    #     list(range(40, 80, 5)),  # [40, 45, … , 70]
    #     [f"{s}_{s+4}" for s in range(40, 75, 5)],  # "40_44", …a
    # )
>>>>>>> adc3f09c

    df_full = df_full.loc[df_full["health"] != DEAD].copy()
    df_full["mother_age"] = (
        df_full["age"].to_numpy()
        + model_specs["mother_age_diff"][df_full["education"].to_numpy()]
    )

    # Only non-caregivers
    df_non_caregivers = df_full[
        df_full["choice"].isin(np.asarray(NO_INFORMAL_CARE).tolist())
    ].copy()

    df_low = df_non_caregivers[df_non_caregivers["education"] == 0]
    df_high = df_non_caregivers[df_non_caregivers["education"] == 1]

    df_wealth_low = df_full[df_full["education"] == 0]
    df_wealth_high = df_full[df_full["education"] == 1]

    df_caregivers = df_full[
        df_full["choice"].isin(np.asarray(INFORMAL_CARE).tolist())
    ].copy()
    df_caregivers_low = df_caregivers[df_caregivers["education"] == 0]
    df_caregivers_high = df_caregivers[df_caregivers["education"] == 1]

    # =================================================================================
    df_light_caregivers = df_full[
        df_full["choice"].isin(np.asarray(LIGHT_INFORMAL_CARE).tolist())
    ].copy()
    df_light_caregivers_low = df_light_caregivers[df_light_caregivers["education"] == 0]
    df_light_caregivers_high = df_light_caregivers[
        df_light_caregivers["education"] == 1
    ]

    df_intensive_caregivers = df_full[
        df_full["choice"].isin(np.asarray(INTENSIVE_INFORMAL_CARE).tolist())
    ].copy()
    df_intensive_caregivers_low = df_intensive_caregivers[
        df_intensive_caregivers["education"] == 0
    ]
    df_intensive_caregivers_high = df_intensive_caregivers[
        df_intensive_caregivers["education"] == 1
    ]

    # includes "no care", which means other informal care if positive care demand
    # if other care_supply == 0 and no personal care provided
    # --> formal home care (implicit)
    # df_domestic = df_full.loc[
    #     (df_full["choice"].isin(
    # np.asarray(NO_NURSING_HOME_CARE))) & (df_full["care_demand"] >= 1)
    # ].copy()
    # df_parent_bad_health = df_full[
    #     df_full["mother_health"] == PARENT_BAD_HEALTH
    # ].copy()
    # =================================================================================

    moments = {}

    # =================================================================================
    # Wealth moments
    moments = create_mean_by_age(
        df_wealth_low,
        moments,
        variable="wealth_beginning_of_period",
        age_range=age_range_wealth,
        label="low_education",
    )
    moments = create_mean_by_age(
        df_wealth_high,
        moments,
        variable="wealth_beginning_of_period",
        age_range=age_range_wealth,
        label="high_education",
    )

    # =================================================================================
    moments = create_labor_share_moments_pandas(
        df_non_caregivers, moments, age_range=age_range
    )
    moments = create_labor_share_moments_pandas(
        df_low, moments, age_range=age_range, label="low_education"
    )
    moments = create_labor_share_moments_pandas(
        df_high, moments, age_range=age_range, label="high_education"
    )

    moments = create_choice_shares_by_age_bin_pandas(
        df_full,
        moments,
        choice_set=INFORMAL_CARE,
        age_bins_and_labels=age_bins_caregivers_5year,
        label="informal_care",
        scale=SCALE_CAREGIVER_SHARE,
    )
    # =================================================================================

    # moments = create_choice_shares_by_age_bin_pandas(
    #     df, moments, choice_set=LIGHT_INFORMAL_CARE, age_bins=age_bins_75
    # )
    # moments = create_choice_shares_by_age_bin_pandas(
    #     df, moments, choice_set=INTENSIVE_INFORMAL_CARE, age_bins=age_bins_75
    # )

    # ================================================================================
    moments["share_informal_care_high_educ"] = df_caregivers["education"].mean()
    # ================================================================================

    moments = create_labor_share_moments_by_age_bin_pandas(
        df_caregivers, moments, age_bins=age_bins_caregivers_3year, label="caregivers"
    )
    moments = create_labor_share_moments_by_age_bin_pandas(
        df_caregivers_low,
        moments,
        age_bins=age_bins_caregivers_3year,
        label="caregivers_low_education",
    )
    moments = create_labor_share_moments_by_age_bin_pandas(
        df_caregivers_high,
        moments,
        age_bins=age_bins_caregivers_3year,
        label="caregivers_high_education",
    )

    # Light informal caregiving
    moments = create_labor_share_moments_by_age_bin_pandas(
        df_light_caregivers,
        moments,
        label="light_caregivers",
        age_bins=age_bins_caregivers_3year,
    )
    moments = create_labor_share_moments_by_age_bin_pandas(
        df_light_caregivers_low,
        moments,
        label="light_caregivers_low_education",
        age_bins=age_bins_caregivers_3year,
    )
    moments = create_labor_share_moments_by_age_bin_pandas(
        df_light_caregivers_high,
        moments,
        label="light_caregivers_high_education",
        age_bins=age_bins_caregivers_3year,
    )

    # Intensive informal caregiving
    moments = create_labor_share_moments_by_age_bin_pandas(
        df_intensive_caregivers,
        moments,
        label="intensive_caregivers",
        age_bins=age_bins_caregivers_3year,
    )
    moments = create_labor_share_moments_by_age_bin_pandas(
        df_intensive_caregivers_low,
        moments,
        label="intensive_caregivers_low_education",
        age_bins=age_bins_caregivers_3year,
    )
    moments = create_labor_share_moments_by_age_bin_pandas(
        df_intensive_caregivers_high,
        moments,
        label="intensive_caregivers_high_education",
        age_bins=age_bins_caregivers_3year,
    )

    # states = {
    #     "not_working": NOT_WORKING,
    #     "part_time": PART_TIME,
    #     "full_time": FULL_TIME,
    # }
    # moments = compute_transition_moments_pandas(df, moments, age_range, states=states)

    states_work_no_work = {
        "not_working": NOT_WORKING,
        "working": WORK,
    }
    # Use df_with_caregivers to match empirical data (task_create_soep_moments.py)
    # Create df_with_caregivers equivalent (all observations, not just non-caregivers)
    df_with_caregivers = df_full.copy()  # Pooled across all education levels
    df_with_caregivers_low = df_full[df_full["education"] == 0]
    df_with_caregivers_high = df_full[df_full["education"] == 1]

    moments = compute_transition_moments_pandas_for_age_bins(
        df_with_caregivers_low,
        moments,
        age_range,
        states=states_work_no_work,
        label="low_education",
    )
    moments = compute_transition_moments_pandas_for_age_bins(
        df_with_caregivers_high,
        moments,
        age_range,
        states=states_work_no_work,
        label="high_education",
    )

    # Caregiving transitions (informal care to informal care)
    # Use age_range_caregivers (starts at start_age_caregivers) instead of age_range
    # Pool across education levels (all_education) to match empirical moment creation
    # Note: Only compute "caregiving to caregiving" transitions to match empirical
    # (which uses states_caregiving = {"caregiving": 1})
    states_caregiving = {
        "caregiving": INFORMAL_CARE,
    }
    moments = compute_transition_moments_pandas_for_age_bins(
        df_with_caregivers,  # Pooled across all education levels
        moments,
        age_range_caregivers,
        states=states_caregiving,
        label="all_education",
    )
    # states_light_informal = {
    #     "no_light_informal_care": NO_LIGHT_INFORMAL_CARE,
    #     "light_informal_care": LIGHT_INFORMAL_CARE
    # }
    # states_intensive_informal = {
    #     "no_intensive_informal_care": NO_INTENSIVE_INFORMAL_CARE,
    #     "intensive_informal_care": INTENSIVE_INFORMAL_CARE
    # }
    # moments = compute_transition_moments_pandas_for_age_bins(
    #     df, moments, age_range, states=states_informal_care
    # )
    # moments = compute_transition_moments_pandas_for_age_bins(
    #     df, moments, age_range, states=states_light_informal_care
    # )
    # moments = compute_transition_moments_pandas_for_age_bins(
    #     df, moments, age_range, states=states_intensive_informal_care
    # )

    # # ================================================================================
    # # Care mix by parent age

    # age_bins_parents_to_agent = (AGE_BINS_PARENTS, AGE_LABELS_PARENTS)

    # # Create nursing_home indicator: formal care occurs when care_demand exists
    # # and no one else provides care (CARE_DEMAND_AND_NO_OTHER_SUPPLY) AND
    # # the agent chooses NO_CARE (meaning formal care is organized)

    # df_parent_bad_health = df_full[
    #     (df_full["mother_health"] != PARENT_DEAD)
    #     & (df_full["mother_health"] == PARENT_BAD_HEALTH)
    #     & (df_full["care_demand"] > 0)
    # ].copy()
    # no_care_choices = np.asarray(NO_CARE).tolist()
    # df_parent_bad_health["nursing_home"] = (
    #     df_parent_bad_health["choice"].isin(no_care_choices)
    #     & (df_parent_bad_health["care_demand"] == CARE_DEMAND_AND_NO_OTHER_SUPPLY)
    # ).astype(int)

    # # Compute shares by age bin for nursing home (matching empirical moment creation)
    # moments = compute_shares_by_age_bin_pandas(
    #     df_parent_bad_health,
    #     moments,
    #     variable="nursing_home",
    #     age_bins=age_bins_parents_to_agent,
    #     label="parents_nursing_home",
    #     age_var="mother_age",
    # )
    # # ================================================================================

    # # moments = create_choice_shares_by_age_bin_pandas(
    # #     df_domestic_care,
    #     moments,
    #     choice_set=INFORMAL_CARE_OR_OTHER_CARE,
    #     age_bins_and_labels=age_bins_parents_to_agent,
    #     label="informal_care_or_other_care",
    #     age_var="mother_age",
    # )
    # moments = create_choice_shares_by_age_bin_pandas(
    #     df_domestic_care,
    #     moments,
    #     choice_set=LIGHT_INFORMAL_CARE,
    #     age_bins_and_labels=age_bins_parents_to_agent,
    #     label="light_informal_care",  # := combination care
    #     age_var="mother_age",
    # )
    # moments = create_choice_shares_by_age_bin_pandas(
    #     df_domestic_care,
    #     moments,
    #     choice_set=NO_INFORMAL_CARE,
    #     age_bins_and_labels=age_bins_parents_to_agent,
    #     label="formal_home_care",
    #     age_var="mother_age",
    # )

    # ==================================================================================

    # # Age bins on mother_age
    # df_domestic["age_bin"] = pd.cut(
    #     df_domestic["mother_age"],
    #     bins=AGE_BINS_PARENTS,  # e.g. [65, 70, 75, 80, 85, 90, np.inf]
    #     labels=AGE_LABELS_PARENTS,  # ["65_69", ..., "90_plus"]
    #     right=False,  # [65,70), [70,75), ...
    # )

    # # --- 2) Build masks on the domestic subset (match JAX logic) ------------------
    # is_intensive_informal = df_domestic["choice"].isin(
    #     np.asarray(INTENSIVE_INFORMAL_CARE)
    # )
    # is_no_care = df_domestic["choice"].isin(np.asarray(NO_CARE))

    # # supply flags from care_demand coding (same as in JAX)
    # is_supply = df_domestic["care_demand"].eq(CARE_DEMAND_AND_OTHER_SUPPLY)
    # # no_other_supply = df_domestic["care_demand"].eq(CARE_DEMAND_AND_NO_OTHER_SUPPLY)

    # # (2) informal_care_or_other_care  == intensive_informal  OR  (no_care & supply)
    # df_domestic["m_informal_or_other"] = is_intensive_informal | (
    #     is_no_care & is_supply
    # )

    # # (3) light_informal_care          == pure choice set LIGHT_INFORMAL_CARE
    # df_domestic["m_light_informal"] = df_domestic["choice"].isin(
    #     np.asarray(LIGHT_INFORMAL_CARE)
    # )

    # # (4) formal_home_care             == (no_care & supply==0)
    # df_domestic["m_formal_home"] = is_no_care & (~is_supply)

    # # --- 3) Group by age bin and take means (shares) ------------------------------
    # grp = df_domestic.groupby("age_bin", observed=True)

    # share_informal_or_other = (
    #     grp["m_informal_or_other"].mean().reindex(AGE_LABELS_PARENTS)
    # )
    # share_light_informal = grp["m_light_informal"].mean().reindex(AGE_LABELS_PARENTS)
    # share_formal_home = grp["m_formal_home"].mean().reindex(AGE_LABELS_PARENTS)

    # # (Optional) write into your moments dict with your naming scheme
    # for age_bin, val in share_informal_or_other.items():
    #     moments[f"share_informal_care_or_other_care_age_bin_{age_bin}"] = val

    # for age_bin, val in share_light_informal.items():
    #     moments[f"share_light_informal_care_age_bin_{age_bin}"] = val

    # for age_bin, val in share_formal_home.items():
    #     moments[f"share_formal_home_care_age_bin_{age_bin}"] = val

    # ==================================================================================

    return pd.Series(moments)


def create_labor_share_moments_pandas(df, moments, age_range, label=None):
    """
    Create a Pandas Series of simulation moments using an optimized method.

    This function computes age-specific shares by creating choice groups and using
    value_counts(normalize=True), which is the same method used in the plotting
    functions for consistency. This version is optimized for performance while
    maintaining correctness.

    Assumes that the DataFrame `df` contains at least the following columns:
      - age
      - choice

    Parameters:
        df (pd.DataFrame): The simulation DataFrame.
        moments (dict): Dictionary to store the computed moments.
        age_range (range): The age range for computing age-specific shares.
        label (str, optional): Label to append to moment names.

    Returns:
        dict: Updated moments dictionary with computed labor share moments.
    """

    if label is None:
        label = ""
    else:
        label = "_" + label

    # Create choice groups mapping
    choice_groups = {
        0: RETIREMENT,
        1: UNEMPLOYED,
        2: PART_TIME,
        3: FULL_TIME,
    }

    # OPTIMIZATION 1: Use vectorized mapping instead of loops
    choice_group_map = {}
    for agg_code, raw_codes in choice_groups.items():
        for code in raw_codes.tolist():  # Convert JAX array to Python list
            choice_group_map[code] = agg_code

    # OPTIMIZATION 2: Use map() instead of copy + multiple loc operations
    df_copy = df.copy()
    df_copy["choice_group"] = (
        df_copy["choice"].map(choice_group_map).fillna(0).astype(int)
    )

    # OPTIMIZATION 3: Single groupby operation
    shares_by_age = (
        df_copy.groupby("age", observed=False)["choice_group"]
        .value_counts(normalize=True)
        .unstack(fill_value=0)
    )

    # OPTIMIZATION 4: Vectorized reindexing
    shares_by_age = shares_by_age.reindex(age_range, fill_value=0)

    # OPTIMIZATION 5: Vectorized dictionary population
    choice_labels = ["retired", "unemployed", "part_time", "full_time"]

    # Create all moment names and values at once
    moment_data = []
    for choice_var, choice_label in enumerate(choice_labels):
        for age in age_range:
            if choice_var in shares_by_age.columns:
                value = shares_by_age.loc[age, choice_var]
            else:
                value = 0.0
            moment_data.append((f"share_{choice_label}{label}_age_{age}", value))

    # OPTIMIZATION 6: Bulk dictionary update
    moments.update(dict(moment_data))

    return moments


def create_labor_share_moments_pandas_backup(df, moments, age_range, label=None):
    """
    Create a Pandas Series of simulation moments using the same method as
    plot_choice_shares_by_education.

    This function computes age-specific shares by creating choice groups and using
    value_counts(normalize=True), which is the same method used in the plotting
    functions for consistency.

    Assumes that the DataFrame `df` contains at least the following columns:
      - age
      - choice

    Parameters:
        df (pd.DataFrame): The simulation DataFrame.
        moments (dict): Dictionary to store the computed moments.
        age_range (range): The age range for computing age-specific shares.
        label (str, optional): Label to append to moment names.

    Returns:
        dict: Updated moments dictionary with computed labor share moments.
    """

    if label is None:
        label = ""
    else:
        label = "_" + label

    # Create choice groups mapping (same as in plot_choice_shares_by_education)
    choice_groups = {
        0: RETIREMENT,
        1: UNEMPLOYED,
        2: PART_TIME,
        3: FULL_TIME,
    }

    # Create a copy of the dataframe to avoid modifying the original
    df_copy = df.copy()

    # Map raw choice codes to aggregated choice groups (same as plotting function)
    for agg_code, raw_codes in choice_groups.items():
        df_copy.loc[
            df_copy["choice"].isin(np.asarray(raw_codes).tolist()), "choice_group"
        ] = agg_code

    # Fill any missing choice_group values with 0 (retirement)
    df_copy["choice_group"] = df_copy["choice_group"].fillna(0).astype(int)

    # Calculate shares by age using value_counts(normalize=True) - same as plotting
    # function
    shares_by_age = (
        df_copy.groupby("age", observed=False)["choice_group"]
        .value_counts(normalize=True)
        .unstack(fill_value=0)
    )

    # Reindex to ensure all ages in age_range are included
    shares_by_age = shares_by_age.reindex(age_range, fill_value=0)

    # Populate the moments dictionary for age-specific shares
    choice_labels = ["retired", "unemployed", "part_time", "full_time"]

    for choice_var, choice_label in enumerate(choice_labels):
        for age in age_range:
            if choice_var in shares_by_age.columns:
                moments[f"share_{choice_label}{label}_age_{age}"] = shares_by_age.loc[
                    age, choice_var
                ]
            else:
                moments[f"share_{choice_label}{label}_age_{age}"] = 0.0

    return moments


def create_labor_share_moments_by_age_bin_pandas(
    df: pd.DataFrame,
    moments: dict,
    age_bins: tuple[list[int], list[str]] | None = None,
    label: str | None = None,
):
    """
    Like `create_labor_share_moments_pandas`, but aggregates by *age-bin*
    instead of single ages.

    Parameters
    ----------
    df : DataFrame
        Must contain ``age`` (int) and ``choice`` (categorical / int).
    moments : dict
        Updated **in-place** with the new statistics.
    age_bins : tuple[list[int], list[str]] | None
        Optional ``(bin_edges, bin_labels)`` passed to ``pd.cut``.
        Default edges are ``[40, 45, 50, 55, 60, 65, 70]`` which yield
        labels ``["40_44", "45_49", … , "65_69"]``.
    label : str | None
        Extra label inserted in every key (prefixed with “_” if given).

    Returns
    -------
    dict
        The same *moments* dict, for convenience.
    """

    # ---------- 1.  Pre-processing ------------------------------------------------
    label = f"_{label}" if label else ""

    if age_bins is None:
        bin_edges = list(range(40, 75, 5))  # [40, 45, … , 70]
        bin_labels = [f"{s}_{s+4}" for s in bin_edges[:-1]]  # "40_44", …
    else:
        bin_edges, bin_labels = age_bins

    # Work on a copy that contains only the relevant ages
    df = df[df["age"].between(bin_edges[0], bin_edges[-1] - 1)].copy()

    df["age_bin"] = pd.cut(
        df["age"],
        bins=bin_edges,
        labels=bin_labels,
        right=False,  # [40,45) ⇒ 40–44, etc.
    )

    # Create choice groups mapping (same robust approach as other functions)
    choice_groups = {
        0: RETIREMENT,
        1: UNEMPLOYED,
        2: PART_TIME,
        3: FULL_TIME,
    }

    # Create a copy of the dataframe to avoid modifying the original
    df_copy = df.copy()

    # Map raw choice codes to aggregated choice groups (same as plotting function)
    for agg_code, raw_codes in choice_groups.items():
        df_copy.loc[
            df_copy["choice"].isin(np.asarray(raw_codes).tolist()), "choice_group"
        ] = agg_code

    # Fill any missing choice_group values with 0 (retirement)
    df_copy["choice_group"] = df_copy["choice_group"].fillna(0).astype(int)

    # Calculate shares by age bin using value_counts(normalize=True) - robust approach
    shares_by_bin = (
        df_copy.groupby("age_bin", observed=False)["choice_group"]
        .value_counts(normalize=True)
        .unstack(fill_value=0)
    )

    # Reindex to ensure all bins are included
    shares_by_bin = shares_by_bin.reindex(bin_labels, fill_value=0)

    # Populate the moments dictionary for age bin-specific shares
    choice_labels = ["retired", "unemployed", "part_time", "full_time"]

    for choice_var, choice_label in enumerate(choice_labels):
        for age_bin in bin_labels:
            if choice_var in shares_by_bin.columns:
                value = shares_by_bin.loc[age_bin, choice_var]
            else:
                value = 0.0
            moments[f"share_{choice_label}{label}_age_bin_{age_bin}"] = value

    return moments


def create_choice_shares_by_age_pandas(
    df: pd.DataFrame,
    moments: dict,
    choice_set: jnp.ndarray,
    age_range,
    label: str | None = None,
):
    """
    Update *moments* in=place with the share of agents whose “choice”
    lies in INFORMAL_CARE, computed separately for every age in
    *age_range*.

    """
    label = f"_{label}" if label else ""

    share_by_age = (
        df.groupby("age", observed=False)["choice"]
        .apply(lambda x: x.isin(np.atleast_1d(choice_set)).mean())
        .reindex(age_range, fill_value=np.nan)
    )

    for age in age_range:
        moments[f"share_informal_care{label}_age_{age}"] = share_by_age.loc[age]

    return moments


def create_choice_shares_by_age_bin_pandas(
    df: pd.DataFrame,
    moments: dict,
    *,
    choice_set: jnp.ndarray,
    age_bins_and_labels: tuple[list[int], list[str]] | None = None,
    label: str | None = None,
    age_var: str = "age",
    scale: float = 1.0,
):
    """
    Update *moments* in-place with the share of agents whose ``choice`` lies
    in *choice_set*, computed separately for every *age-bin*.

    Parameters
    ----------
    df : DataFrame
        Must contain the columns ``age`` (int) and ``choice`` (categorical/int).
    moments : dict
        Updated **in-place** with the new statistics.
    choice_set : jnp.ndarray
        Set of codes/categories to be counted (e.g. INFORMAL_CARE choices).
    age_bins : tuple[list[int], list[str]] | None
        Optional ``(bin_edges, bin_labels)`` passed to ``pd.cut``.
        Defaults to 5-year bins ``[40, 45, …, 70]`` with labels
        ``["40_44", "45_49", …, "65_69"]``.
    label : str | None
        Extra label inserted in every key (prefixed with “_” if given).

    Returns
    -------
    dict
        The same *moments* dict (for convenience).
    """
    # -------- 1. Pre-processing ---------------------------------------------------
    label = f"_{label}" if label else ""
    # age_var = age_var or "age"

    if age_bins_and_labels is None:
        bin_edges = list(range(40, 75, 5))  # [40, 45, …, 70]
        bin_labels = [f"{s}_{s + 4}" for s in bin_edges[:-1]]
    else:
        bin_edges, bin_labels = age_bins_and_labels

    # Work on a copy limited to the covered age range
    df = df[df[age_var].between(bin_edges[0], bin_edges[-1] - 1)].copy()

    df["age_bin"] = pd.cut(
        df[age_var],
        bins=bin_edges,
        labels=bin_labels,
        right=False,  # [40,45) ⇒ 40–44, etc.
    )

    age_groups = df.groupby("age_bin", observed=False)

    # -------- 2. Compute the statistic -------------------------------------------
    share_by_bin = (
        age_groups["choice"]
        .apply(lambda x: x.isin(np.atleast_1d(choice_set)).mean())
        .reindex(bin_labels, fill_value=np.nan)  # keep bins even if empty
    )

    # -------- 3. Write into *moments* --------------------------------------------
    for age_bin in bin_labels:
        moments[f"share{label}_age_bin_{age_bin}"] = share_by_bin.loc[age_bin] * scale

    return moments


def compute_shares_by_age_bin_pandas(
    df: pd.DataFrame,
    moments: dict,
    *,
    variable: str,
    age_bins: tuple[list[int], list[str]] | None = None,
    label: str | None = None,
    age_var: str = "age",
):
    """
    Compute shares and sample variances by age-bin for an indicator variable.

    This function mirrors the empirical moment creation function
    `compute_shares_by_age_bin` from task_create_soep_moments.py.

    Parameters
    ----------
    df : pd.DataFrame
        Must contain columns with the age variable and the indicator column given by
        *variable*. Indicator should be boolean or 0/1.
    moments : dict
        Dictionary updated **in-place** with the new statistics.
    variable : str
        Name of the indicator column in `df` (e.g., "nursing_home").
    age_bins : tuple[list[int], list[str]] | None
        Optional ``(bin_edges, bin_labels)``. If *None*, defaults to:
        edges ``[40, 45, 50, 55, 60, 65, 70]`` and labels ``["40_44", …, "65_69"]``.
        *bin_edges* must include the left edge of the first bin and the right edge
        of the last bin, exactly as required by ``pd.cut``.
    label : str | None
        Optional extra label inserted in every key (prefixed with "_" if given).
    age_var : str
        Name of the age variable column (default: "age").

    Returns
    -------
    dict
        The same *moments* dict (for convenience).
    """
    # 1. Prepare labels and default bin specification
    label = f"_{label}" if label else ""

    if age_bins is None:
        bin_edges = list(range(40, 75, 5))
        bin_labels = [f"{s}_{s+4}" for s in bin_edges[:-1]]
    else:
        bin_edges, bin_labels = age_bins

    # 2. Keep only ages we care about and create an "age_bin" column
    df = df[df[age_var].between(bin_edges[0], bin_edges[-1] - 1)].copy()
    df["age_bin"] = pd.cut(
        df[age_var],
        bins=bin_edges,
        labels=bin_labels,
        right=False,  # left-closed / right-open ⇒ 40-44, 45-49, …
    )

    # 3. Group by bins and compute shares (means) of the indicator
    grouped = df.groupby("age_bin", observed=False)[variable]
    shares = grouped.mean().reindex(bin_labels, fill_value=np.nan)

    # 4. Store results with keys mirroring empirical moment style
    #    Keys: share<label>_age_bin_<binlabel>
    #    Note: label already includes the variable name (e.g., "parents_nursing_home")
    for bin_label in bin_labels:
        moments[f"share{label}_age_bin_{bin_label}"] = shares.loc[bin_label]

    return moments


# =====================================================================================
# Wealth
# =====================================================================================


def create_mean_by_age(
    df: pd.DataFrame,
    moments: dict,
    *,
    variable: str,
    age_range: list[int] | np.ndarray,
    label: str | None = None,
    age_var: str = "age",
):
    """
    Compute means by single-year age for a numeric variable and
    store them in `moments` with keys:
        mean_<variable>_<label>_age_<age>

    Parameters
    ----------
    df : DataFrame
        Must contain columns `age_var` and `variable`.
    moments : dict
        Updated in place.
    variable : str
        Column to average (e.g., "wealth_beginning_of_period").
    age_range : sequence of int
        Ages to include (e.g., range(40, 71)).
    label : str | None
        Optional suffix inserted in the key (prefixed with "_").
    age_var : str, default "age"
        Name of the age column.
    """
    # 1) Label prefix
    label = f"_{label}" if label else ""
    ages = pd.Index(list(age_range), name=age_var)

    # # # 2) Restrict to requested ages (copy to avoid SettingWithCopy warnings)
    # a_min, a_max = int(np.min(age_range)), int(np.max(age_range))
    # df = df[df[age_var].between(a_min, a_max)].copy()
    df_sub = df[df[age_var].isin(ages)]

    # 3) Group by age and compute means
    # mean_by_age = (
    #     df.groupby(age_var, observed=False)[variable]
    #     .mean()
    #     .reindex(age_index, fill_value=np.nan)  # keep all ages even if empty
    # )
    mean_by_age = (
        df_sub.groupby(df_sub[age_var], observed=False)[variable]
        .mean()
        .reindex(ages, fill_value=np.nan)
    )

    # # 3) Warn if any requested ages have no data
    # if mean_by_age.isna().any():
    #     missing = mean_by_age[mean_by_age.isna()].index.tolist()
    #     warnings.warn(
    #         f"Missing mean values for ages (no data): {missing}",
    #         category=UserWarning,
    #         stacklevel=2,
    #     )

    # 4) Write to moments
    for age in ages:
        moments[f"mean_{variable}{label}_age_{age}"] = (
            mean_by_age.loc[age] * WEALTH_MOMENTS_SCALE
        )

    return moments


def create_mean_by_age_bin(
    df: pd.DataFrame,
    moments: dict,
    *,
    variable: str,
    age_bins_and_labels: tuple[list[int], list[str]] | None = None,
    label: str | None = None,
    age_var: str = "age",
):
    """
    Compute means by age-bin for a numeric variable.

    """
    # 1) Label prefix
    label = f"_{label}" if label else ""

    # 2) Default 5-year bins (40–44, ..., 70–74)
    if age_bins_and_labels is None:
        bin_edges = list(range(40, 75, 5))  # [40,45,...,70]
        bin_labels = [f"{s}_{s+4}" for s in bin_edges[:-1]]
    else:
        bin_edges, bin_labels = age_bins_and_labels

    # Work on a copy limited to the covered age range
    df = df[df[age_var].between(bin_edges[0], bin_edges[-1] - 1)].copy()

    df["age_bin"] = pd.cut(
        df[age_var],
        bins=bin_edges,
        labels=bin_labels,
        right=False,  # [40,45) ⇒ 40–44, etc.
    )

    age_groups = df.groupby("age_bin", observed=False)

    mean_by_bin = (
        age_groups[variable]
        .mean()
        .reindex(bin_labels, fill_value=np.nan)  # keep bins even if empty
    )

    for age_bin in bin_labels:
        moments[f"mean_{variable}{label}_age_bin_{age_bin}"] = mean_by_bin.loc[age_bin]

    return moments


# =====================================================================================
# Transition moments
# =====================================================================================


def compute_transition_moments_pandas_for_age_bins(
    df,
    moments,
    age_range,
    states,
    label=None,
    bin_width: int = 5,
    choice="choice",
    lagged_choice="lagged_choice",
):
    """
    Compute same-state transition probabilities aggregated into age bins.

    Matches the logic of compute_transition_moments_and_variances_for_age_bins
    in task_create_soep_moments.py, but only returns moments (no variances).

    Parameters
    ----------
    df : pd.DataFrame
        Must contain columns for age, lagged_choice, and choice.
    moments : dict
        Pre-existing moments dict to append to.
    age_range : iterable of int
        Sequence of ages to include in bins.
    states : dict
        Mapping of state labels to their codes in the data.
    label : str, optional
        Suffix label for keys (e.g. education level).
    bin_width : int, default 5
        Width of each age bin (in years).
    choice : str, default "choice"
        Column name for current year's labor supply choice.
    lagged_choice : str, default "lagged_choice"
        Column name for previous year's labor supply choice.

    Returns
    -------
    moments : dict
        Updated with keys 'trans_<state>_to_<state>_<label>_age_<start>_<end>'.
    """
    # Prepare label suffix (matches empirical version)
    suffix = f"_{label}" if label else ""

    # Extract min_age and max_age from age_range (matches empirical structure)
    min_age = min(age_range)
    max_age = max(age_range)

    # Define age bins (exactly as in empirical version)
    bins = []
    start = min_age
    while start + bin_width - 1 <= max_age:
        end = start + bin_width - 1
        bins.append((start, end))
        start += bin_width

    # Loop over states and age bins (matches empirical version)
    for state_label, state_val in states.items():
        for start, end in bins:
            # Filter df for this age bin (matches empirical version)
            df_bin = df[(df["age"] >= start) & (df["age"] <= end)]

            # Subset where last year's state matches (matches empirical version)
            subset = df_bin[df_bin[lagged_choice].isin(np.atleast_1d(state_val))]
            if len(subset) > 0:
                is_same = subset[choice].isin(np.atleast_1d(state_val))
                prob = is_same.mean()
            else:
                prob = np.nan

            # Construct keys including bin range and optional suffix
            # (matches empirical version)
            key = f"trans_{state_label}_to_{state_label}{suffix}_age_{start}_{end}"
            moments[key] = prob

    return moments


def compute_transition_moments_pandas(df, moments, age_range, states, label=None):
    # 2) Transition probabilities
    # Define the states of interest for transitions

    # For each "from" state, filter rows where lagged_choice is in that state,
    # and for each "to" state, compute the probability that 'choice' is in that state.
    # for from_label, from_val in states.items():
    #     # Use isin() to safely compare even if from_val is an array.
    #     subset = df[df["lagged_choice"].isin(np.atleast_1d(from_val))]
    #     for to_label, to_val in states.items():
    #         if len(subset) > 0:
    #             probability = subset["choice"].isin(np.atleast_1d(to_val)).mean()
    #         else:
    #             probability = np.nan  # or 0 if that is preferable
    #         moments[f"trans_{from_label}_to_{to_label}"] = probability

    if label is None:
        label = ""
    else:
        label = "_" + label

    for (from_label, from_val), (to_label, to_val) in product(
        states.items(), states.items()
    ):
        for age in age_range:
            df_age = df[df["age"] == age]
            subset = df_age[df_age["lagged_choice"].isin(np.atleast_1d(from_val))]
            if len(subset) > 0:
                bool_series = subset["choice"].isin(np.atleast_1d(to_val))
                probability = bool_series.mean()
            else:
                probability = np.nan

            key = f"trans_{from_label}_to_{to_label}{label}_age_{age}"
            moments[key] = probability

    return moments


# =====================================================================================
# JAX numpy
# =====================================================================================


def simulate_moments_jax(
    df,
    model_specs,
) -> pd.DataFrame:
    """Simulate the model for given parametrization and model solution."""

    # Mirror pandas version: drop periods where the agent is dead.
    df = df.loc[df["health"] != DEAD].copy()

    start_age = model_specs["start_age"]
    end_age = model_specs["end_age_msm"]

    # df["age"] = df.index.get_level_values("period") + model_specs["start_age"]

    return create_moments_jax(df, start_age, end_age, model_specs=model_specs)


def create_moments_jax(sim_df, min_age, max_age, model_specs):  # noqa: PLR0915

    column_indices = {col: idx for idx, col in enumerate(sim_df.columns)}
    idx = column_indices.copy()
    arr_all = jnp.asarray(sim_df)

<<<<<<< HEAD
    min_age_caregivers = model_params["start_age_caregiving"]
    end_age_wealth = model_params["end_age_wealth"]
=======
    # Use model parameters to locate the caregiving start age in the JAX grid
    min_age_caregivers = min_age + model_specs["start_period_caregiving"]
    end_age_wealth = model_specs["end_age_wealth"]
>>>>>>> adc3f09c

    # df_low_educ = sim_df.loc[sim_df["education"] == 0]
    # df_high_educ = sim_df.loc[sim_df["education"] == 1]

    _no_care_mask = jnp.isin(arr_all[:, idx["choice"]], NO_INFORMAL_CARE)
    arr = arr_all[_no_care_mask]
    # arr = arr_all
    arr_low_educ = arr[arr[:, idx["education"]] == 0]
    arr_high_educ = arr[arr[:, idx["education"]] == 1]

    arr_all_low_educ = arr_all[arr_all[:, idx["education"]] == 0]
    arr_all_high_educ = arr_all[arr_all[:, idx["education"]] == 1]

    _care_mask = jnp.isin(arr_all[:, idx["choice"]], INFORMAL_CARE)
    _light_care_mask = jnp.isin(arr_all[:, idx["choice"]], LIGHT_INFORMAL_CARE)
    _intensive_care_mask = jnp.isin(arr_all[:, idx["choice"]], INTENSIVE_INFORMAL_CARE)
    arr_caregivers = arr_all[_care_mask]
    arr_light_caregivers = arr_all[_light_care_mask]
    arr_intensive_caregivers = arr_all[_intensive_care_mask]

    arr_caregivers_low_educ = arr_caregivers[
        arr_caregivers[:, idx["education"]] == 0
    ].copy()
    arr_caregivers_high_educ = arr_caregivers[
        arr_caregivers[:, idx["education"]] == 1
    ].copy()

    arr_light_caregivers_low_educ = arr_light_caregivers[
        arr_light_caregivers[:, idx["education"]] == 0
    ]
    arr_light_caregivers_high_educ = arr_light_caregivers[
        arr_light_caregivers[:, idx["education"]] == 1
    ]

    arr_intensive_caregivers_low_educ = arr_intensive_caregivers[
        arr_intensive_caregivers[:, idx["education"]] == 0
    ]
    arr_intensive_caregivers_high_educ = arr_intensive_caregivers[
        arr_intensive_caregivers[:, idx["education"]] == 1
    ]

    # Age bins for informal care shares (5-year bins)
    # Create 5-year bins starting from start_age_caregiving to end_age_msm
    end_age_msm = model_params["end_age_msm"]
    age_bins_5year = []
    start = min_age_caregivers
    while start <= end_age_msm - 4:  # Need at least 5 years
        end = start + 5
        age_bins_5year.append((start, end))
        start = end
    # If there's a remainder, add a final bin
    if start <= end_age_msm:
        age_bins_5year.append((start, end_age_msm + 1))

    # Age bins for caregiver labor shares (3-year bins)
    # Create 3-year bins from start_age_caregiving to end_age_caregiving
    end_age_caregiving = model_params["end_age_caregiving"]
    age_bins_caregivers_3year_jax = []
    start = min_age_caregivers
    while start <= end_age_caregiving - 2:  # Need at least 3 years
        end = start + 3
        age_bins_caregivers_3year_jax.append((start, end))
        start = end
    # If there's a remainder of 2 years, add a 2-year bin
    if start <= end_age_caregiving:
        age_bins_caregivers_3year_jax.append((start, end_age_caregiving + 1))

    # Mean wealth by education and age bin
    mean_wealth_by_age_low_educ = get_mean_by_age(
        arr_all_low_educ,
        ind=idx,
        variable="wealth_beginning_of_period",
        min_age=min_age,
        max_age=end_age_wealth,
    )
    mean_wealth_by_age_high_educ = get_mean_by_age(
        arr_all_high_educ,
        ind=idx,
        variable="wealth_beginning_of_period",
        min_age=min_age,
        max_age=end_age_wealth,
    )

    # Labor shares by education and age
    share_retired_by_age = get_share_by_age(
        arr, ind=idx, choice=RETIREMENT, min_age=min_age, max_age=max_age
    )
    share_unemployed_by_age = get_share_by_age(
        arr, ind=idx, choice=UNEMPLOYED, min_age=min_age, max_age=max_age
    )
    share_working_part_time_by_age = get_share_by_age(
        arr, ind=idx, choice=PART_TIME, min_age=min_age, max_age=max_age
    )
    share_working_full_time_by_age = get_share_by_age(
        arr, ind=idx, choice=FULL_TIME, min_age=min_age, max_age=max_age
    )

    share_retired_by_age_low_educ = get_share_by_age(
        arr_low_educ, ind=idx, choice=RETIREMENT, min_age=min_age, max_age=max_age
    )
    share_unemployed_by_age_low_educ = get_share_by_age(
        arr_low_educ, ind=idx, choice=UNEMPLOYED, min_age=min_age, max_age=max_age
    )
    share_working_part_time_by_age_low_educ = get_share_by_age(
        arr_low_educ, ind=idx, choice=PART_TIME, min_age=min_age, max_age=max_age
    )
    share_working_full_time_by_age_low_educ = get_share_by_age(
        arr_low_educ,
        ind=idx,
        choice=FULL_TIME,
        min_age=min_age,
        max_age=max_age,
    )

    share_retired_by_age_high_educ = get_share_by_age(
        arr_high_educ, ind=idx, choice=RETIREMENT, min_age=min_age, max_age=max_age
    )
    share_unemployed_by_age_high_educ = get_share_by_age(
        arr_high_educ, ind=idx, choice=UNEMPLOYED, min_age=min_age, max_age=max_age
    )
    share_working_part_time_by_age_high_educ = get_share_by_age(
        arr_high_educ, ind=idx, choice=PART_TIME, min_age=min_age, max_age=max_age
    )
    share_working_full_time_by_age_high_educ = get_share_by_age(
        arr_high_educ,
        ind=idx,
        choice=FULL_TIME,
        min_age=min_age,
        max_age=max_age,
    )

    # Caregivers labor shares by education and age bin
    share_caregivers_by_age_bin = get_share_by_age_bin(
        arr_all,
        ind=idx,
        choice=INFORMAL_CARE,
        bins=age_bins_5year,
        scale=SCALE_CAREGIVER_SHARE,
    )
    # share_caregivers_by_age_bin = get_share_by_age_bin(
    #     arr, ind=idx, choice=LIGHT_INFORMAL_CARE, bins=age_bins_75
    # )
    # share_caregivers_by_age_bin = get_share_by_age_bin(
    #     arr, ind=idx, choice=INFORMAL_CARE, bins=age_bins_75
    # )

    # ================================================================================
    education_mask = arr_all[:, idx["education"]] == 1
    care_type_mask = jnp.isin(arr_all[:, idx["choice"]], INFORMAL_CARE)
    share_caregivers_high_educ = jnp.sum(education_mask & care_type_mask) / jnp.sum(
        care_type_mask
    )
    # ================================================================================

    # All informal caregivers - using 3-year age bins for labor shares
    share_retired_by_age_bin_caregivers = get_share_by_age_bin(
        arr_caregivers, ind=idx, choice=RETIREMENT, bins=age_bins_caregivers_3year_jax
    )
    share_unemployed_by_age_bin_caregivers = get_share_by_age_bin(
        arr_caregivers, ind=idx, choice=UNEMPLOYED, bins=age_bins_caregivers_3year_jax
    )
    share_working_part_time_by_age_bin_caregivers = get_share_by_age_bin(
        arr_caregivers, ind=idx, choice=PART_TIME, bins=age_bins_caregivers_3year_jax
    )
    share_working_full_time_by_age_bin_caregivers = get_share_by_age_bin(
        arr_caregivers, ind=idx, choice=FULL_TIME, bins=age_bins_caregivers_3year_jax
    )

    # Low education caregivers - using 3-year age bins for labor shares
    share_retired_by_age_bin_caregivers_low_educ = get_share_by_age_bin(
        arr_caregivers_low_educ,
        ind=idx,
        choice=RETIREMENT,
        bins=age_bins_caregivers_3year_jax,
    )
    share_unemployed_by_age_bin_caregivers_low_educ = get_share_by_age_bin(
        arr_caregivers_low_educ,
        ind=idx,
        choice=UNEMPLOYED,
        bins=age_bins_caregivers_3year_jax,
    )
    share_working_part_time_by_age_bin_caregivers_low_educ = get_share_by_age_bin(
        arr_caregivers_low_educ,
        ind=idx,
        choice=PART_TIME,
        bins=age_bins_caregivers_3year_jax,
    )
    share_working_full_time_by_age_bin_caregivers_low_educ = get_share_by_age_bin(
        arr_caregivers_low_educ,
        ind=idx,
        choice=FULL_TIME,
        bins=age_bins_caregivers_3year_jax,
    )

    # High education caregivers - using 3-year age bins for labor shares
    share_retired_by_age_bin_caregivers_high_educ = get_share_by_age_bin(
        arr_caregivers_high_educ,
        ind=idx,
        choice=RETIREMENT,
        bins=age_bins_caregivers_3year_jax,
    )
    share_unemployed_by_age_bin_caregivers_high_educ = get_share_by_age_bin(
        arr_caregivers_high_educ,
        ind=idx,
        choice=UNEMPLOYED,
        bins=age_bins_caregivers_3year_jax,
    )
    share_working_part_time_by_age_bin_caregivers_high_educ = get_share_by_age_bin(
        arr_caregivers_high_educ,
        ind=idx,
        choice=PART_TIME,
        bins=age_bins_caregivers_3year_jax,
    )
    share_working_full_time_by_age_bin_caregivers_high_educ = get_share_by_age_bin(
        arr_caregivers_high_educ,
        ind=idx,
        choice=FULL_TIME,
        bins=age_bins_caregivers_3year_jax,
    )

    # Light caregivers (labor shares in 3-year bins, to mirror pandas version)
    share_retired_by_age_bin_light_caregivers = get_share_by_age_bin(
<<<<<<< HEAD
        arr_light_caregivers, ind=idx, choice=RETIREMENT, bins=age_bins_5year
    )
    share_unemployed_by_age_bin_light_caregivers = get_share_by_age_bin(
        arr_light_caregivers, ind=idx, choice=UNEMPLOYED, bins=age_bins_5year
    )
    share_working_part_time_by_age_bin_light_caregivers = get_share_by_age_bin(
        arr_light_caregivers, ind=idx, choice=PART_TIME, bins=age_bins_5year
    )
    share_working_full_time_by_age_bin_light_caregivers = get_share_by_age_bin(
        arr_light_caregivers, ind=idx, choice=FULL_TIME, bins=age_bins_5year
    )

    share_retired_by_age_bin_light_caregivers_low_educ = get_share_by_age_bin(
        arr_light_caregivers_low_educ, ind=idx, choice=RETIREMENT, bins=age_bins_5year
    )
    share_unemployed_by_age_bin_light_caregivers_low_educ = get_share_by_age_bin(
        arr_light_caregivers_low_educ, ind=idx, choice=UNEMPLOYED, bins=age_bins_5year
    )
    share_working_part_time_by_age_bin_light_caregivers_low_educ = get_share_by_age_bin(
        arr_light_caregivers_low_educ, ind=idx, choice=PART_TIME, bins=age_bins_5year
    )
    share_working_full_time_by_age_bin_light_caregivers_low_educ = get_share_by_age_bin(
        arr_light_caregivers_low_educ, ind=idx, choice=FULL_TIME, bins=age_bins_5year
    )

    share_retired_by_age_bin_light_caregivers_high_educ = get_share_by_age_bin(
        arr_light_caregivers_high_educ, ind=idx, choice=RETIREMENT, bins=age_bins_5year
    )
    share_unemployed_by_age_bin_light_caregivers_high_educ = get_share_by_age_bin(
        arr_light_caregivers_high_educ, ind=idx, choice=UNEMPLOYED, bins=age_bins_5year
=======
        arr_light_caregivers,
        ind=idx,
        choice=RETIREMENT,
        bins=age_bins_caregivers_3year_jax,
    )
    share_unemployed_by_age_bin_light_caregivers = get_share_by_age_bin(
        arr_light_caregivers,
        ind=idx,
        choice=UNEMPLOYED,
        bins=age_bins_caregivers_3year_jax,
    )
    share_working_part_time_by_age_bin_light_caregivers = get_share_by_age_bin(
        arr_light_caregivers,
        ind=idx,
        choice=PART_TIME,
        bins=age_bins_caregivers_3year_jax,
    )
    share_working_full_time_by_age_bin_light_caregivers = get_share_by_age_bin(
        arr_light_caregivers,
        ind=idx,
        choice=FULL_TIME,
        bins=age_bins_caregivers_3year_jax,
    )

    share_retired_by_age_bin_light_caregivers_low_educ = get_share_by_age_bin(
        arr_light_caregivers_low_educ,
        ind=idx,
        choice=RETIREMENT,
        bins=age_bins_caregivers_3year_jax,
    )
    share_unemployed_by_age_bin_light_caregivers_low_educ = get_share_by_age_bin(
        arr_light_caregivers_low_educ,
        ind=idx,
        choice=UNEMPLOYED,
        bins=age_bins_caregivers_3year_jax,
    )
    share_working_part_time_by_age_bin_light_caregivers_low_educ = get_share_by_age_bin(
        arr_light_caregivers_low_educ,
        ind=idx,
        choice=PART_TIME,
        bins=age_bins_caregivers_3year_jax,
    )
    share_working_full_time_by_age_bin_light_caregivers_low_educ = get_share_by_age_bin(
        arr_light_caregivers_low_educ,
        ind=idx,
        choice=FULL_TIME,
        bins=age_bins_caregivers_3year_jax,
    )

    share_retired_by_age_bin_light_caregivers_high_educ = get_share_by_age_bin(
        arr_light_caregivers_high_educ,
        ind=idx,
        choice=RETIREMENT,
        bins=age_bins_caregivers_3year_jax,
    )
    share_unemployed_by_age_bin_light_caregivers_high_educ = get_share_by_age_bin(
        arr_light_caregivers_high_educ,
        ind=idx,
        choice=UNEMPLOYED,
        bins=age_bins_caregivers_3year_jax,
>>>>>>> adc3f09c
    )
    share_working_part_time_by_age_bin_light_caregivers_high_educ = (
        get_share_by_age_bin(
            arr_light_caregivers_high_educ,
            ind=idx,
            choice=PART_TIME,
<<<<<<< HEAD
            bins=age_bins_5year,
=======
            bins=age_bins_caregivers_3year_jax,
>>>>>>> adc3f09c
        )
    )
    share_working_full_time_by_age_bin_light_caregivers_high_educ = (
        get_share_by_age_bin(
            arr_light_caregivers_high_educ,
            ind=idx,
            choice=FULL_TIME,
<<<<<<< HEAD
            bins=age_bins_5year,
=======
            bins=age_bins_caregivers_3year_jax,
>>>>>>> adc3f09c
        )
    )

    # Intensive caregivers (labor shares in 3-year bins, to mirror pandas version)
    share_retired_by_age_bin_intensive_caregivers = get_share_by_age_bin(
<<<<<<< HEAD
        arr_intensive_caregivers, ind=idx, choice=RETIREMENT, bins=age_bins_5year
    )
    share_unemployed_by_age_bin_intensive_caregivers = get_share_by_age_bin(
        arr_intensive_caregivers, ind=idx, choice=UNEMPLOYED, bins=age_bins_5year
    )
    share_working_part_time_by_age_bin_intensive_caregivers = get_share_by_age_bin(
        arr_intensive_caregivers, ind=idx, choice=PART_TIME, bins=age_bins_5year
    )
    share_working_full_time_by_age_bin_intensive_caregivers = get_share_by_age_bin(
        arr_intensive_caregivers, ind=idx, choice=FULL_TIME, bins=age_bins_5year
=======
        arr_intensive_caregivers,
        ind=idx,
        choice=RETIREMENT,
        bins=age_bins_caregivers_3year_jax,
    )
    share_unemployed_by_age_bin_intensive_caregivers = get_share_by_age_bin(
        arr_intensive_caregivers,
        ind=idx,
        choice=UNEMPLOYED,
        bins=age_bins_caregivers_3year_jax,
    )
    share_working_part_time_by_age_bin_intensive_caregivers = get_share_by_age_bin(
        arr_intensive_caregivers,
        ind=idx,
        choice=PART_TIME,
        bins=age_bins_caregivers_3year_jax,
    )
    share_working_full_time_by_age_bin_intensive_caregivers = get_share_by_age_bin(
        arr_intensive_caregivers,
        ind=idx,
        choice=FULL_TIME,
        bins=age_bins_caregivers_3year_jax,
>>>>>>> adc3f09c
    )

    share_retired_by_age_bin_intensive_caregivers_low_educ = get_share_by_age_bin(
        arr_intensive_caregivers_low_educ,
        ind=idx,
        choice=RETIREMENT,
<<<<<<< HEAD
        bins=age_bins_5year,
=======
        bins=age_bins_caregivers_3year_jax,
>>>>>>> adc3f09c
    )
    share_unemployed_by_age_bin_intensive_caregivers_low_educ = get_share_by_age_bin(
        arr_intensive_caregivers_low_educ,
        ind=idx,
        choice=UNEMPLOYED,
<<<<<<< HEAD
        bins=age_bins_5year,
=======
        bins=age_bins_caregivers_3year_jax,
>>>>>>> adc3f09c
    )
    share_working_part_time_by_age_bin_intensive_caregivers_low_educ = (
        get_share_by_age_bin(
            arr_intensive_caregivers_low_educ,
            ind=idx,
            choice=PART_TIME,
<<<<<<< HEAD
            bins=age_bins_5year,
=======
            bins=age_bins_caregivers_3year_jax,
>>>>>>> adc3f09c
        )
    )
    share_working_full_time_by_age_bin_intensive_caregivers_low_educ = (
        get_share_by_age_bin(
            arr_intensive_caregivers_low_educ,
            ind=idx,
            choice=FULL_TIME,
<<<<<<< HEAD
            bins=age_bins_5year,
=======
            bins=age_bins_caregivers_3year_jax,
>>>>>>> adc3f09c
        )
    )

    share_retired_by_age_bin_intensive_caregivers_high_educ = get_share_by_age_bin(
        arr_intensive_caregivers_high_educ,
        ind=idx,
        choice=RETIREMENT,
<<<<<<< HEAD
        bins=age_bins_5year,
=======
        bins=age_bins_caregivers_3year_jax,
>>>>>>> adc3f09c
    )
    share_unemployed_by_age_bin_intensive_caregivers_high_educ = get_share_by_age_bin(
        arr_intensive_caregivers_high_educ,
        ind=idx,
        choice=UNEMPLOYED,
<<<<<<< HEAD
        bins=age_bins_5year,
=======
        bins=age_bins_caregivers_3year_jax,
>>>>>>> adc3f09c
    )
    share_working_part_time_by_age_bin_intensive_caregivers_high_educ = (
        get_share_by_age_bin(
            arr_intensive_caregivers_high_educ,
            ind=idx,
            choice=PART_TIME,
<<<<<<< HEAD
            bins=age_bins_5year,
=======
            bins=age_bins_caregivers_3year_jax,
>>>>>>> adc3f09c
        )
    )
    share_working_full_time_by_age_bin_intensive_caregivers_high_educ = (
        get_share_by_age_bin(
            arr_intensive_caregivers_high_educ,
            ind=idx,
            choice=FULL_TIME,
<<<<<<< HEAD
            bins=age_bins_5year,
=======
            bins=age_bins_caregivers_3year_jax,
>>>>>>> adc3f09c
        )
    )

    # Work transitions
    no_work_to_no_work_low_educ_by_age_bin = get_transition_for_age_bins(
        arr_low_educ,
        ind=idx,
        lagged_choice=NOT_WORKING,
        current_choice=NOT_WORKING,
        min_age=min_age,
        max_age=max_age,
    )
    work_to_work_low_educ_by_age_bin = get_transition_for_age_bins(
        arr_low_educ,
        ind=idx,
        lagged_choice=WORK,
        current_choice=WORK,
        min_age=min_age,
        max_age=max_age,
    )

    no_work_to_no_work_high_educ_by_age_bin = get_transition_for_age_bins(
        arr_high_educ,
        ind=idx,
        lagged_choice=NOT_WORKING,
        current_choice=NOT_WORKING,
        min_age=min_age,
        max_age=max_age,
    )
    work_to_work_high_educ_by_age_bin = get_transition_for_age_bins(
        arr_high_educ,
        ind=idx,
        lagged_choice=WORK,
        current_choice=WORK,
        min_age=min_age,
        max_age=max_age,
    )

    # no_work_to_part_time_by_age = get_transition(
    #     arr,
    #     ind=idx,
    #     lagged_choice=NOT_WORKING,
    #     current_choice=PART_TIME,
    #     min_age=min_age,
    #     max_age=max_age,
    # )
    # no_work_to_full_time = get_transition(
    #     arr,
    #     ind=idx,
    #     lagged_choice=NOT_WORKING,
    #     current_choice=FULL_TIME,
    #     min_age=min_age,
    #     max_age=max_age,
    # )

    # part_time_to_no_work = get_transition(
    #     arr,
    #     ind=idx,
    #     lagged_choice=PART_TIME,
    #     current_choice=NOT_WORKING,
    #     min_age=min_age,
    #     max_age=max_age,
    # )
    # part_time_to_part_time = get_transition(
    #     arr,
    #     ind=idx,
    #     lagged_choice=PART_TIME,
    #     current_choice=PART_TIME,
    #     min_age=min_age,
    #     max_age=max_age,
    # )
    # part_time_to_full_time = get_transition(
    #     arr,
    #     ind=idx,
    #     lagged_choice=PART_TIME,
    #     current_choice=FULL_TIME,
    #     min_age=min_age,
    #     max_age=max_age,
    # )

    # full_time_to_no_work = get_transition(
    #     arr,
    #     ind=idx,
    #     lagged_choice=FULL_TIME,
    #     current_choice=NOT_WORKING,
    #     min_age=min_age,
    #     max_age=max_age,
    # )
    # full_time_to_part_time = get_transition(
    #     arr,
    #     ind=idx,
    #     lagged_choice=FULL_TIME,
    #     current_choice=PART_TIME,
    #     min_age=min_age,
    #     max_age=max_age,
    # )
    # full_time_to_full_time = get_transition(
    #     arr,
    #     ind=idx,
    #     lagged_choice=FULL_TIME,
    #     current_choice=FULL_TIME,
    #     min_age=min_age,
    #     max_age=max_age,
    # )

    # Caregiving transitions by age bin
    # Pool across education levels (use arr_all) and start at min_age_caregivers
    # Note: Only compute "caregiving to caregiving" transitions to match empirical
    # (which uses states_caregiving = {"caregiving": 1})
    informal_to_informal_all_educ_by_age_bin = get_transition_for_age_bins(
        arr_all,  # Pooled across all education levels
        ind=idx,
        lagged_choice=INFORMAL_CARE,
        current_choice=INFORMAL_CARE,
        min_age=min_age_caregivers,
        max_age=max_age,
    )

    # # ==============================================================================  # noqa: E501
    # # Care mix
    # age_bins_parents = [(a, a + 5) for a in range(65, 90, 5)]
    # age_bins_parents.append((90, np.inf))
    # # Condition on parent being alive and in medium or bad health
    # alive_mask = arr_all[:, idx["mother_health"]] != PARENT_DEAD
    # medium_or_bad_mask = jnp.isin(
    #     arr_all[:, idx["mother_health"]],
    #     jnp.array([PARENT_BAD_HEALTH, PARENT_MEDIUM_HEALTH]),
    # )
    # arr_parent_bad_health = arr_all[alive_mask & medium_or_bad_mask]

    # # Create nursing_home indicator: formal care occurs when care_demand exists
    # # and no one else provides care (CARE_DEMAND_AND_NO_OTHER_SUPPLY) AND
    # # the agent chooses NO_CARE (meaning formal care is organized)
    # no_care_mask = jnp.isin(arr_parent_bad_health[:, idx["choice"]], NO_CARE)
    # care_demand_mask = (
    #     arr_parent_bad_health[:, idx["care_demand"]]
    #     == CARE_DEMAND_AND_NO_OTHER_SUPPLY
    # )
    # nursing_home_mask = no_care_mask & care_demand_mask

    # # Compute shares by age bin for nursing home (matching empirical moment creation)
    # share_nursing_home_by_parent_age_bin = get_share_by_age_bin_with_extra_mask(
    #     arr_parent_bad_health,
    #     ind=idx,
    #     bins=age_bins_parents,
    #     extra_mask=nursing_home_mask,
    #     age_var="mother_age",
    # )
    # # ==============================================================================  # noqa: E501

    # # share_pure_informal_care_by_parent_age_bin = get_share_by_age_bin(
    # #     arr_domestic_care,
    # #     ind=idx,
    # #     choice=INFORMAL_CARE_OR_OTHER_CARE,
    # #     bins=AGE_BINS_PARENTS,
    # #     age_var="mother_age",
    # # )
    # # share_combination_care_by_parent_age_bin = get_share_by_age_bin(
    # #     arr_domestic_care,
    # #     ind=idx,
    # #     choice=LIGHT_INFORMAL_CARE,
    # #     bins=AGE_BINS_PARENTS,
    # #     age_var="mother_age",
    # # )
    # # share_pure_formal_care_by_parent_age_bin = get_share_by_age_bin(
    # #     arr_domestic_care,
    # #     ind=idx,
    # #     choice=FORMAL_HOME_CARE,
    # #     bins=AGE_BINS_PARENTS,
    # #     age_var="mother_age",
    # # )

    # Subset for domestic care
    # _mask_no_nursing = jnp.isin(arr[:, idx["choice"]], NO_NURSING_HOME_CARE)
    # _mask_demand = arr[:, idx["care_demand"]] >= 1
    # arr_domestic_care = arr[_mask_no_nursing & _mask_demand]

    # # 1) Nursing home
    # share_nursing_home_by_parent_age_bin = get_share_by_age_bin(
    #     arr_parent_bad_health,
    #     ind=idx,
    #     choice=NURSING_HOME_CARE,
    #     bins=age_bins_parents,
    #     age_var="mother_age",
    # )

    # # Build masks on the domestic subset
    # choice_domestic = arr_domestic_care[:, idx["choice"]]
    # is_intensive_informal_dom = jnp.isin(choice_domestic, INTENSIVE_INFORMAL_CARE)
    # is_no_care_domestic = jnp.isin(choice_domestic, NO_CARE)
    # is_supply_domestic = (
    #     arr_domestic_care[:, idx["care_demand"]] == CARE_DEMAND_AND_OTHER_SUPPLY
    # )

    # mask_intensive_informal_or_other = is_intensive_informal_dom | (
    #     is_no_care_domestic & is_supply_domestic
    # )
    # mask_pure_formal = is_no_care_domestic & ~is_supply_domestic

    # # 2) informal_care_or_other_care  (REPLACED: use extra_mask)
    # share_pure_informal_care_by_parent_age_bin = get_share_by_age_bin_with_extra_mask(
    #     arr_domestic_care,
    #     ind=idx,
    #     bins=age_bins_parents,
    #     extra_mask=mask_intensive_informal_or_other,
    #     age_var="mother_age",
    # )

    # # 3) light_informal_care (UNCHANGED: pure choice set)
    # share_combination_care_by_parent_age_bin = get_share_by_age_bin(
    #     arr_domestic_care,
    #     ind=idx,
    #     choice=LIGHT_INFORMAL_CARE,
    #     bins=age_bins_parents,
    #     age_var="mother_age",
    # )

    # # 4) formal_home_care (REPLACED: use extra_mask for NO_CARE & supply==0)
    # share_pure_formal_care_by_parent_age_bin = get_share_by_age_bin_with_extra_mask(
    #     arr_domestic_care,
    #     ind=idx,
    #     bins=age_bins_parents,
    #     extra_mask=mask_pure_formal,
    #     age_var="mother_age",
    # )
    # =================================================================================

    return jnp.asarray(
        []
        # wealth
        + mean_wealth_by_age_low_educ
        + mean_wealth_by_age_high_educ
        # labor shares all
        + share_retired_by_age
        + share_unemployed_by_age
        + share_working_part_time_by_age
        + share_working_full_time_by_age
        + share_retired_by_age_low_educ
        + share_unemployed_by_age_low_educ
        + share_working_part_time_by_age_low_educ
        + share_working_full_time_by_age_low_educ
        + share_retired_by_age_high_educ
        + share_unemployed_by_age_high_educ
        + share_working_part_time_by_age_high_educ
        + share_working_full_time_by_age_high_educ
        # caregivers
        + share_caregivers_by_age_bin
        + [share_caregivers_high_educ]
        + share_retired_by_age_bin_caregivers
        + share_unemployed_by_age_bin_caregivers
        + share_working_part_time_by_age_bin_caregivers
        + share_working_full_time_by_age_bin_caregivers
        + share_retired_by_age_bin_caregivers_low_educ
        + share_unemployed_by_age_bin_caregivers_low_educ
        + share_working_part_time_by_age_bin_caregivers_low_educ
        + share_working_full_time_by_age_bin_caregivers_low_educ
        + share_retired_by_age_bin_caregivers_high_educ
        + share_unemployed_by_age_bin_caregivers_high_educ
        + share_working_part_time_by_age_bin_caregivers_high_educ
        + share_working_full_time_by_age_bin_caregivers_high_educ
        # light caregivers
        + share_retired_by_age_bin_light_caregivers
        + share_unemployed_by_age_bin_light_caregivers
        + share_working_part_time_by_age_bin_light_caregivers
        + share_working_full_time_by_age_bin_light_caregivers
        + share_retired_by_age_bin_light_caregivers_low_educ
        + share_unemployed_by_age_bin_light_caregivers_low_educ
        + share_working_part_time_by_age_bin_light_caregivers_low_educ
        + share_working_full_time_by_age_bin_light_caregivers_low_educ
        + share_retired_by_age_bin_light_caregivers_high_educ
        + share_unemployed_by_age_bin_light_caregivers_high_educ
        + share_working_part_time_by_age_bin_light_caregivers_high_educ
        + share_working_full_time_by_age_bin_light_caregivers_high_educ
        #
        # intensive caregivers
        + share_retired_by_age_bin_intensive_caregivers
        + share_unemployed_by_age_bin_intensive_caregivers
        + share_working_part_time_by_age_bin_intensive_caregivers
        + share_working_full_time_by_age_bin_intensive_caregivers
        + share_retired_by_age_bin_intensive_caregivers_low_educ
        + share_unemployed_by_age_bin_intensive_caregivers_low_educ
        + share_working_part_time_by_age_bin_intensive_caregivers_low_educ
        + share_working_full_time_by_age_bin_intensive_caregivers_low_educ
        + share_retired_by_age_bin_intensive_caregivers_high_educ
        + share_unemployed_by_age_bin_intensive_caregivers_high_educ
        + share_working_part_time_by_age_bin_intensive_caregivers_high_educ
        + share_working_full_time_by_age_bin_intensive_caregivers_high_educ
        #
        # #
        # # transitions
        # Work transitions (by education)
        + no_work_to_no_work_low_educ_by_age_bin
        + work_to_work_low_educ_by_age_bin
        + no_work_to_no_work_high_educ_by_age_bin
        + work_to_work_high_educ_by_age_bin
        # Caregiving transitions (pooled across education,
        # starting at min_age_caregivers)
        # Note: Only "caregiving to caregiving" to match empirical
        + informal_to_informal_all_educ_by_age_bin
        # #
        # # work to work transitions
        # + no_work_to_no_work_low_educ_by_age
        # + work_to_work_low_educ_by_age
        # + no_work_to_no_work_high_educ_by_age
        # + work_to_work_high_educ_by_age
        #
        # + work_to_work_by_age
        # + work_to_no_work_by_age
        # + no_work_to_work_by_age
        # + no_work_to_no_work_by_age
        # + no_work_to_part_time_by_age
        # + no_work_to_full_time
        # + part_time_to_no_work
        # + part_time_to_part_time
        # + part_time_to_full_time
        # + full_time_to_no_work
        # + full_time_to_part_time
        # + full_time_to_full_time
        # # care mix by parent age
        # + share_nursing_home_by_parent_age_bin
        # + share_pure_informal_care_by_parent_age_bin
        # + share_combination_care_by_parent_age_bin
        # + share_pure_formal_care_by_parent_age_bin
    )


# ==============================================================================
# Auxiliary
# ==============================================================================


def get_static_share(df_arr, ind, choice):
    """Compute static share of agents choosing one of the given choices."""
    choice_mask = jnp.isin(df_arr[:, ind["choice"]], choice)
    share = jnp.mean(choice_mask)
    return share


def get_share_by_age(df_arr, ind, choice, min_age, max_age):
    """Get share of agents choosing choice by age bin."""
    choice_mask = jnp.isin(df_arr[:, ind["choice"]], choice)
    shares = []
    for age in range(min_age, max_age + 1):
        age_mask = df_arr[:, ind["age"]] == age

        share = jnp.sum(age_mask & choice_mask) / jnp.sum(age_mask)
        # period count is always larger than 0! otherwise error
        shares.append(share)

    return shares


def get_share_by_age_bin(df_arr, ind, choice, bins, age_var=None, scale=1.0):
    """Get share of agents choosing choice by age bin."""
    age_var = age_var or "age"
    age_col = df_arr[:, ind[age_var]]

    choice_mask = jnp.isin(df_arr[:, ind["choice"]], choice)

    shares: list[jnp.ndarray] = []
    for bin_start, bin_end in bins:
        age_mask = (age_col >= bin_start) & (age_col < bin_end)
        share = jnp.sum(age_mask & choice_mask) / jnp.sum(age_mask)
        shares.append(share * scale)

    return shares


def get_share_by_age_bin_with_extra_mask(df_arr, ind, bins, extra_mask, age_var=None):
    """Get share of agents choosing choice by age bin."""
    age_var = age_var or "age"
    age_col = df_arr[:, ind[age_var]]

    shares: list[jnp.ndarray] = []
    for bin_start, bin_end in bins:
        age_mask = (age_col >= bin_start) & (age_col < bin_end)
        # denom = jnp.sum(age_mask)
        # num   = jnp.sum(age_mask & base_mask)
        # share = jnp.where(denom > 0, num / denom, jnp.nan)
        share = jnp.sum(age_mask & extra_mask) / jnp.sum(age_mask)
        shares.append(share)

    return shares


def get_mean_by_age(df_arr, ind, variable, min_age, max_age, age_var=None):
    """Get mean of variable by age bin."""
    age_var = age_var or "age"
    age_col = df_arr[:, ind[age_var]]

    values = df_arr[:, ind[variable]]

    means: list[jnp.ndarray] = []
    for age in range(min_age, max_age + 1):
        age_mask = age_col == age
        mean = jnp.nanmean(jnp.where(age_mask, values, jnp.nan)) * WEALTH_MOMENTS_SCALE
        means.append(mean)

    return means


def get_mean_by_age_bin(df_arr, ind, variable, bins, age_var=None):
    """Get mean of variable by age bin."""
    age_var = age_var or "age"
    age_col = df_arr[:, ind[age_var]]

    values = df_arr[:, ind[variable]]

    means: list[jnp.ndarray] = []
    for bin_start, bin_end in bins:
        age_mask = (age_col >= bin_start) & (age_col < bin_end)
        mean = jnp.nanmean(jnp.where(age_mask, values, jnp.nan))
        means.append(mean)

    return means


def _get_share_by_type(df_arr, ind, choice, care_type):
    """Get share of agents of given care type choosing lagged choice by age bin."""
    lagged_choice_mask = jnp.isin(df_arr[:, ind["choice"]], choice)
    care_type_mask = jnp.isin(df_arr[:, ind["choice"]], care_type)

    return jnp.sum(lagged_choice_mask & care_type_mask) / jnp.sum(care_type_mask)


def get_transition_for_age_bins(
    df_arr,
    ind,
    lagged_choice,
    current_choice,
    min_age,
    max_age,
    bin_width: int = 5,
):
    """
    Get transition probability from lagged_choice to current_choice,
    aggregated into fixed-width age bins (default 5-year bins).

    Only complete bins are returned (no partial final bin).

    Parameters
    ----------
    df_arr : np.ndarray or jnp.ndarray
        2D array where rows are observations and columns indexed by `ind`.
    ind : dict
        Mapping of column names ('age', 'lagged_choice', 'choice') to integer indices.
    lagged_choice : scalar or iterable
        Value(s) representing the previous state.
    current_choice : scalar or iterable
        Value(s) representing the current state.
    min_age : int
        Minimum age (inclusive) for binning.
    max_age : int
        Maximum age (inclusive) for binning.
    bin_width : int, default 5
        Width of each age bin in years.

    Returns
    -------
    List of transition probabilities for each 5-year bin.
    """
    probs = []
    # Build only complete bins
    bins = []
    start = min_age
    while start + bin_width - 1 <= max_age:
        end = start + bin_width - 1
        bins.append((start, end))
        start += bin_width

    # Compute per-bin transition
    for bin_start, bin_end in bins:
        # Masks for age within the bin
        ages = df_arr[:, ind["age"]]
        age_mask = (ages >= bin_start) & (ages <= bin_end)
        # Masks for lagged and current states
        lagged_mask = jnp.isin(df_arr[:, ind["lagged_choice"]], lagged_choice)
        current_mask = jnp.isin(df_arr[:, ind["choice"]], current_choice)

        num = jnp.sum(age_mask & lagged_mask & current_mask)
        den = jnp.sum(age_mask & lagged_mask)
        prob = num / den if den > 0 else jnp.nan
        probs.append(prob)

    return probs


def get_transition(df_arr, ind, lagged_choice, current_choice, min_age, max_age):
    """Get transition probability from lagged choice to current choice."""
    # return [
    #     jnp.sum(
    #         jnp.isin(df_arr[:, ind["lagged_choice"]], lagged_choice)
    #         & jnp.isin(df_arr[:, ind["choice"]], current_choice),
    #     )
    #     / jnp.sum(jnp.isin(df_arr[:, ind["lagged_choice"]], lagged_choice)),
    # ]
    probs = []
    for age in range(min_age, max_age + 1):
        # Create a mask selecting only the rows for the current age.
        age_mask = df_arr[:, ind["age"]] == age

        # Create masks for the lagged and current state. The use of jnp.isin
        # allows lagged_choice and current_choice to be single values or iterables.
        lagged_mask = jnp.isin(df_arr[:, ind["lagged_choice"]], lagged_choice)
        current_mask = jnp.isin(df_arr[:, ind["choice"]], current_choice)

        num = jnp.sum(age_mask & lagged_mask & current_mask)
        den = jnp.sum(age_mask & lagged_mask)

        # Handle potential division by zero.
        prob = num / den if den > 0 else jnp.nan
        probs.append(prob)

    return probs


def _get_share_by_age_bin(df_arr, ind, choice, age_bins):
    """Get share of agents choosing lagged choice by age bin."""
    return [
        jnp.mean(
            jnp.isin(df_arr[:, ind["choice"]], choice)
            & (df_arr[:, ind["period"]] > age_bin[0])
            & (df_arr[:, ind["period"]] <= age_bin[1]),
        )
        for age_bin in age_bins
    ]


def _get_mean_by_age_bin_for_lagged_choice(df_arr, ind, var, choice, age_bins):
    """Get mean of agents choosing lagged choice by age bin."""
    lagged_choice_mask = jnp.isin(df_arr[:, ind["choice"]], choice)
    means = []

    for age_bin in age_bins:
        age_bin_mask = (df_arr[:, ind["period"]] > age_bin[0]) & (
            df_arr[:, ind["period"]] <= age_bin[1]
        )
        means += [jnp.mean(df_arr[lagged_choice_mask & age_bin_mask, ind[var]])]

    return means


def _get_share_by_type_by_age_bin(df_arr, ind, choice, care_type, age_bins):
    """Get share of agents of given care type choosing lagged choice by age bin."""
    lagged_choice_mask = jnp.isin(df_arr[:, ind["choice"]], choice)
    care_type_mask = jnp.isin(df_arr[:, ind["choice"]], care_type)

    shares = []
    for age_bin in age_bins:
        age_bin_mask = (df_arr[:, ind["period"]] > age_bin[0]) & (
            df_arr[:, ind["period"]] <= age_bin[1]
        )
        share = jnp.sum(lagged_choice_mask & care_type_mask & age_bin_mask) / jnp.sum(
            care_type_mask & age_bin_mask,
        )
        shares.append(share)

    return shares


# =====================================================================================
# Plotting
# =====================================================================================


def plot_model_fit_labor_moments_pandas_by_education(  # noqa: PLR0915
    moms_emp: pd.Series,
    moms_sim: pd.Series,
    specs: dict,
    path_to_save_plot: Optional[str] = None,
    include_caregivers: bool = False,
) -> None:
    """
    Plots the age specific labor supply shares (choice shares) for four states:
    retired, unemployed, part-time, and full-time based on the empirical
    and simulated moments.

    Both data_emp and data_sim are pandas Series indexed by moment names in the format:
      "share_{state}_age_{age}" or "share_{state}_caregivers_age_{age}"
    e.g., "share_retired_age_30", "share_unemployed_caregivers_age_40", etc.

    Parameters
    ----------
    moms_emp : pd.Series
        Empirical moments with keys like "share_retired_age_30", etc.
    moms_sim : pd.Series
        Simulated moments with the same key naming convention.
    specs : dict
        Model specifications containing education_labels and choice_labels.
    path_to_save_plot : str, optional
        File path to save the generated plot.
    include_caregivers : bool, default False
        If True, includes caregiver-specific moments in addition to general moments.
    """

    choices = ["retired", "unemployed", "part_time", "full_time"]

    # Determine number of rows based on whether we include caregivers
    n_rows = (
        2 if not include_caregivers else 4
    )  # general + caregivers for each education level
    fig, axs = plt.subplots(
        n_rows, 4, figsize=(16, 6 * n_rows // 2), sharex=True, sharey=True
    )

    # Ensure axs is always 2D
    if n_rows == 1:
        axs = axs.reshape(1, -1)

    row_idx = 0

    for _edu_var, edu_label in enumerate(specs["education_labels"]):
        # Plot general moments (non-caregivers)
        for choice_var, choice_label in enumerate(specs["choice_labels"]):
            ax = axs[row_idx, choice_var]

            # Filter for general moments (no "caregivers" in the key)
            emp_keys = [
                k
                for k in moms_emp.index
                if k.startswith(f"share_{choices[choice_var]}_")
                and str(edu_label.lower().replace(" ", "_")) in k
                and "caregivers" not in k
            ]
            sim_keys = [
                k
                for k in moms_sim.index
                if k.startswith(f"share_{choices[choice_var]}_")
                and str(edu_label.lower().replace(" ", "_")) in k
                and "caregivers" not in k
            ]

            # Sort the keys by age.
            emp_keys_sorted = sorted(emp_keys, key=_extract_age)
            sim_keys_sorted = sorted(sim_keys, key=_extract_age)

            # Build lists of ages and corresponding values.
            emp_ages = [_extract_age(k) for k in emp_keys_sorted]
            emp_values = [moms_emp[k] for k in emp_keys_sorted]
            sim_ages = [_extract_age(k) for k in sim_keys_sorted]
            sim_values = [moms_sim[k] for k in sim_keys_sorted]

            # Plot empirical and simulated shares.
            ax.plot(sim_ages, sim_values, label="Simulated", color="blue")
            ax.plot(emp_ages, emp_values, label="Observed", ls="--", color="red")

            ax.set_xlabel("Age")
            ax.set_ylim([0, 1])

            ax.set_title(f"{choice_label} - {edu_label}")
            ax.tick_params(labelbottom=True)

            if choice_var == 0:
                ax.set_ylabel("Share")
                ax.legend()
            else:
                ax.set_ylabel("")

        row_idx += 1

        # Plot caregiver moments if requested
        if include_caregivers:
            for choice_var, choice_label in enumerate(specs["choice_labels"]):
                ax = axs[row_idx, choice_var]

                # Filter for caregiver moments
                emp_keys = [
                    k
                    for k in moms_emp.index
                    if k.startswith(f"share_{choices[choice_var]}_caregivers_")
                    and str(edu_label.lower().replace(" ", "_")) in k
                ]
                sim_keys = [
                    k
                    for k in moms_sim.index
                    if k.startswith(f"share_{choices[choice_var]}_caregivers_")
                    and str(edu_label.lower().replace(" ", "_")) in k
                ]

                # Sort the keys by age.
                emp_keys_sorted = sorted(emp_keys, key=_extract_age)
                sim_keys_sorted = sorted(sim_keys, key=_extract_age)

                # Build lists of ages and corresponding values.
                emp_ages = [_extract_age(k) for k in emp_keys_sorted]
                emp_values = [moms_emp[k] for k in emp_keys_sorted]
                sim_ages = [_extract_age(k) for k in sim_keys_sorted]
                sim_values = [moms_sim[k] for k in sim_keys_sorted]

                # Plot empirical and simulated shares.
                ax.plot(sim_ages, sim_values, label="Simulated", color="blue")
                ax.plot(emp_ages, emp_values, label="Observed", ls="--", color="red")

                ax.set_xlabel("Age")
                ax.set_ylim([0, 1])

                ax.set_title(f"{choice_label} - {edu_label} (Caregivers)")
                ax.tick_params(labelbottom=True)

                if choice_var == 0:
                    ax.set_ylabel("Share")
                    ax.legend()
                else:
                    ax.set_ylabel("")

            row_idx += 1

    plt.tight_layout()
    if path_to_save_plot:
        plt.savefig(path_to_save_plot, transparent=False, dpi=300)


def plot_model_fit_labor_moments_pandas(
    moms_emp: pd.Series, moms_sim: pd.Series, path_to_save_plot: Optional[str] = None
) -> None:
    """
    Plots the age specific labor supply shares (choice shares) for four states:
    retired, unemployed, part-time, and full-time based on the empirical
    and simulated moments.

    Both data_emp and data_sim are pandas Series indexed by moment names in the format:
      "share_{state}_age_{age}"
    e.g., "share_retired_age_30", "share_unemployed_age_40", etc.

    Parameters
    ----------
    data_emp : pd.Series
        Empirical moments with keys like "share_retired_age_30", etc.
    data_sim : pd.Series
        Simulated moments with the same key naming convention.
    path_to_save_plot : str
        File path to save the generated plot.
    """

    # Define the states of interest.
    states = ["retired", "unemployed", "part_time", "full_time"]

    fig, axs = plt.subplots(1, 4, figsize=(16, 6), sharex=True, sharey=True)
    axs = axs.flatten()

    # Loop through each state to plot its empirical and simulated shares.
    for ax, state in zip(axs, states, strict=False):
        # Filter the keys for the given state for both empirical and simulated data.
        emp_keys = [k for k in moms_emp.index if k.startswith(f"share_{state}_age_")]
        sim_keys = [k for k in moms_sim.index if k.startswith(f"share_{state}_age_")]

        # Sort the keys by age.
        emp_keys_sorted = sorted(emp_keys, key=_extract_age)
        sim_keys_sorted = sorted(sim_keys, key=_extract_age)

        # Build lists of ages and corresponding values.
        emp_ages = [_extract_age(k) for k in emp_keys_sorted]
        emp_values = [moms_emp[k] for k in emp_keys_sorted]
        sim_ages = [_extract_age(k) for k in sim_keys_sorted]
        sim_values = [moms_sim[k] for k in sim_keys_sorted]

        # Plot empirical and simulated shares.
        ax.plot(sim_ages, sim_values, label="Simulated")
        ax.plot(emp_ages, emp_values, label="Observed", ls="--")

        ax.set_title(state.capitalize())
        ax.set_xlabel("Age")
        ax.set_ylim([0, 1])

        if state == "retired":
            ax.set_ylabel("Share")
            ax.legend()

    plt.tight_layout()
    if path_to_save_plot:
        plt.savefig(path_to_save_plot, dpi=300, transparent=True)


def plot_transition_shares_by_age_bins(
    moms_emp: pd.Series,
    moms_sim: pd.Series,
    specs: dict,
    states: dict,
    state_labels: Optional[dict] = None,
    path_to_save_plot: Optional[str] = None,
    bin_width: int = 5,
) -> None:
    """
    Plot age-specific transition probabilities for each from-to state pair by age bins.

    Parameters
    ----------
    moms_emp : pd.Series
        Empirical transition moments, indexed by keys like
        'trans_{state}_to_{state}_{label}_age_{start}_{end}'.
    moms_sim : pd.Series
        Simulated transition moments, same indexing convention.
    specs : dict
        Specification dict containing 'education_labels'.
    states : dict
        Mapping of state-labels to their underlying values.
    state_labels : dict, optional
        Pretty names for each state key. If None, will use .capitalize().
    path_to_save_plot : str, optional
        If given, where to save the resulting figure (PNG).
    bin_width : int, default 5
        Width of each age bin (for axis labeling).
    """

    # Default pretty names
    if state_labels is None:
        state_labels = {s: s.replace("_", " ").capitalize() for s in states}

    edu_levels = specs.get("education_labels", [""])
    n_edu = len(edu_levels)
    n_states = len(states)

    fig, axs = plt.subplots(
        n_edu, n_states, figsize=(4 * n_states, 3 * n_edu), sharex=True, sharey=True
    )
    axs = np.atleast_2d(axs)

    for edu_var, edu_label in enumerate(edu_levels):
        suffix = edu_label.lower().replace(" ", "_")

        for i, state_key in enumerate(states):
            ax = axs[edu_var, i]
            prefix = f"trans_{state_key}_to_{state_key}"
            emp_keys = sorted(
                [k for k in moms_emp.index if k.startswith(prefix) and suffix in k],
                key=_bin_start,
            )
            sim_keys = sorted(
                [k for k in moms_sim.index if k.startswith(prefix) and suffix in k],
                key=_bin_start,
            )
            x_emp = [_bin_start(k) for k in emp_keys]
            y_emp = [moms_emp[k] for k in emp_keys]
            x_sim = [_bin_start(k) for k in sim_keys]
            y_sim = [moms_sim[k] for k in sim_keys]

            ax.plot(x_sim, y_sim, label="Simulated")
            ax.plot(x_emp, y_emp, ls="--", label="Observed")

            ax.set_title(f"{state_labels[state_key]} → {state_labels[state_key]}")
            ax.set_xlabel("Age Bin")

            if i == 0:
                ax.set_ylabel(
                    f"{edu_label}\nTransition Rate" if edu_label else "Transition Rate"
                )
                ax.legend()

            ax.set_ylim(0, 1)

    plt.tight_layout()
    if path_to_save_plot:
        plt.savefig(path_to_save_plot, dpi=300, transparent=True)


# =====================================================================================
# JAX numpy
# =====================================================================================


def plot_model_fit_labor_moments_by_education_pandas_jax(
    moms_emp: pd.Series,
    moms_sim: jnp.ndarray,
    specs: dict,
    path_to_save_plot: Optional[str] = None,
    include_caregivers: bool = False,
) -> None:
    """
    Plots the age specific labor supply shares (choice shares) for four states:
    retired, unemployed, part-time, and full-time based on the empirical
    and simulated moments.

    Both data_emp and data_sim are pandas Series indexed by moment names in the format:
      "share_{state}_age_{age}" or "share_{state}_caregivers_age_{age}"
    e.g., "share_retired_age_30", "share_unemployed_caregivers_age_40", etc.

    Parameters
    ----------
    moms_emp : pd.Series
        Empirical moments with keys like "share_retired_age_30", etc.
    moms_sim : jnp.ndarray
        Simulated moments as JAX array.
    specs : dict
        Model specifications containing education_labels and choice_labels.
    path_to_save_plot : str, optional
        File path to save the generated plot.
    include_caregivers : bool, default False
        If True, includes caregiver-specific moments in addition to general moments.
    """

    choices = ["retired", "unemployed", "part_time", "full_time"]

    sim_array = np.asarray(moms_sim)

    # Determine number of rows based on whether we include caregivers
    n_rows = (
        2 if not include_caregivers else 4
    )  # general + caregivers for each education level
    fig, axs = plt.subplots(
        n_rows, 4, figsize=(16, 6 * n_rows // 2), sharex=True, sharey=True
    )

    # Ensure axs is always 2D
    if n_rows == 1:
        axs = axs.reshape(1, -1)

    row_idx = 0

    for _edu_var, edu_label in enumerate(specs["education_labels"]):
        # Plot general moments (non-caregivers)
        for choice_var, choice_label in enumerate(specs["choice_labels"]):
            ax = axs[row_idx, choice_var]

            # Get positions where keys match the current state. This preserves the order
            # of the empirical Series.
            indices = [
                i
                for i, k in enumerate(moms_emp.index)
                if k.startswith(f"share_{choices[choice_var]}_")
                and str(edu_label.lower().replace(" ", "_")) in k
                and "caregivers" not in k
            ]
            # Retrieve the keys for these positions.
            keys = [moms_emp.index[i] for i in indices]
            # Extract the ages from these keys.
            ages = [_extract_age(key) for key in keys]

            # Extract empirical values using iloc and simulated values from the jax
            # array using the same indices.
            emp_values = moms_emp.iloc[indices].values
            sim_values = sim_array[indices]

            # Plot empirical and simulated shares.
            ax.plot(ages, sim_values, label="Simulated", color="blue")
            ax.plot(ages, emp_values, label="Observed", ls="--", color="red")

            ax.set_xlabel("Age")
            ax.set_ylim([0, 1])

            ax.set_title(f"{choice_label} - {edu_label}")
            ax.tick_params(labelbottom=True)

            if choice_var == 0:
                ax.set_ylabel("Share")
                ax.legend()
            else:
                ax.set_ylabel("")

        row_idx += 1

        # Plot caregiver moments if requested
        if include_caregivers:
            for choice_var, choice_label in enumerate(specs["choice_labels"]):
                ax = axs[row_idx, choice_var]

                # Get positions where keys match the current state for caregivers
                indices = [
                    i
                    for i, k in enumerate(moms_emp.index)
                    if k.startswith(f"share_{choices[choice_var]}_caregivers_")
                    and str(edu_label.lower().replace(" ", "_")) in k
                ]
                # Retrieve the keys for these positions.
                keys = [moms_emp.index[i] for i in indices]
                # Extract the ages from these keys.
                ages = [_extract_age(key) for key in keys]

                # Extract empirical values using iloc and simulated values from the jax
                # array using the same indices.
                emp_values = moms_emp.iloc[indices].values
                sim_values = sim_array[indices]

                # Plot empirical and simulated shares.
                ax.plot(ages, sim_values, label="Simulated", color="blue")
                ax.plot(ages, emp_values, label="Observed", ls="--", color="red")

                ax.set_xlabel("Age")
                ax.set_ylim([0, 1])

                ax.set_title(f"{choice_label} - {edu_label} (Caregivers)")
                ax.tick_params(labelbottom=True)

                if choice_var == 0:
                    ax.set_ylabel("Share")
                    ax.legend()
                else:
                    ax.set_ylabel("")

            row_idx += 1

    plt.tight_layout()
    if path_to_save_plot:
        plt.savefig(path_to_save_plot, transparent=False, dpi=300)


def plot_model_fit_labor_moments_pandas_jax(
    moms_emp: pd.Series, moms_sim: jnp.ndarray, path_to_save_plot: Optional[str] = None
) -> None:
    """
    Plots the age specific labor supply shares (choice shares) for four states:
    retired, unemployed, part-time, and full-time based on the empirical
    and simulated moments.

    Both data_emp and data_sim are pandas Series indexed by moment names in the format:
      "share_{state}_age_{age}"
    e.g., "share_retired_age_30", "share_unemployed_age_40", etc.

    Parameters
    ----------
    data_emp : pd.Series
        Empirical moments with keys like "share_retired_age_30", etc.
    data_sim : pd.Series
        Simulated moments with the same key naming convention.
    path_to_save_plot : str
        File path to save the generated plot.
    """

    # Define the states of interest.
    states = ["retired", "unemployed", "part_time", "full_time"]

    # Convert the simulated array to a NumPy array (if needed).
    sim_array = np.asarray(moms_sim)

    fig, axs = plt.subplots(1, 4, figsize=(16, 6), sharex=True, sharey=True)
    axs = axs.flatten()

    # Loop through each state to plot its empirical and simulated shares.
    for ax, state in zip(axs, states, strict=False):

        # Get positions where keys match the current state. This preserves the order
        # of the empirical Series.
        indices = [
            i
            for i, key in enumerate(moms_emp.index)
            if key.startswith(f"share_{state}_age_")
        ]
        # Retrieve the keys for these positions.
        keys = [moms_emp.index[i] for i in indices]
        # Extract the ages from these keys.
        ages = [_extract_age(key) for key in keys]

        # Extract empirical values using iloc and simulated values from the jax array
        # using the same indices.
        emp_values = moms_emp.iloc[indices].values
        sim_values = sim_array[indices]

        # Plot empirical and simulated shares.
        ax.plot(ages, sim_values, label="Simulated")
        ax.plot(ages, emp_values, label="Observed", ls="--")

        ax.set_title(state.capitalize())
        ax.set_xlabel("Age")
        ax.set_ylim([0, 1])

        if state == "retired":
            ax.set_ylabel("Share")
            ax.legend()

    plt.tight_layout()
    plt.savefig(path_to_save_plot, transparent=True, dpi=300)


# Helper function to extract age from key (assumes format: "share_{state}_age_{age}")


def _extract_age(key: str) -> int:
    # The age is assumed to be the number after the last underscore.
    return int(key.split("_")[-1])


def _bin_start(key: str) -> int:
    m = re.search(r"_age_(\d+)_", key)
    return int(m.group(1)) if m else 0<|MERGE_RESOLUTION|>--- conflicted
+++ resolved
@@ -52,20 +52,6 @@
 ) -> pd.DataFrame:
     """Simulate the model for given parametrization and model solution."""
 
-<<<<<<< HEAD
-    model_params = options["model_params"]
-    start_age = model_params["start_age"]
-    start_age_caregivers = model_params["start_age_caregiving"]
-    end_age = model_params["end_age_msm"]
-    end_age_caregiving = model_params["end_age_caregiving"]
-
-    age_range = range(start_age, end_age + 1)
-    age_range_wealth = range(start_age, model_params["end_age_wealth"] + 1)
-
-    # Retrieve precomputed age bins from model_params
-    age_bins_caregivers_3year = model_params["age_bins_3year"]
-    age_bins_caregivers_5year = model_params["age_bins_5year"]
-=======
     start_age = model_specs["start_age"]
     # Prefer directly stored caregiving start age if available
     start_age_caregivers = model_specs["start_age_caregiving"]
@@ -85,7 +71,6 @@
     #     list(range(40, 80, 5)),  # [40, 45, … , 70]
     #     [f"{s}_{s+4}" for s in range(40, 75, 5)],  # "40_44", …a
     # )
->>>>>>> adc3f09c
 
     df_full = df_full.loc[df_full["health"] != DEAD].copy()
     df_full["mother_age"] = (
@@ -1105,14 +1090,9 @@
     idx = column_indices.copy()
     arr_all = jnp.asarray(sim_df)
 
-<<<<<<< HEAD
-    min_age_caregivers = model_params["start_age_caregiving"]
-    end_age_wealth = model_params["end_age_wealth"]
-=======
     # Use model parameters to locate the caregiving start age in the JAX grid
     min_age_caregivers = min_age + model_specs["start_period_caregiving"]
     end_age_wealth = model_specs["end_age_wealth"]
->>>>>>> adc3f09c
 
     # df_low_educ = sim_df.loc[sim_df["education"] == 0]
     # df_high_educ = sim_df.loc[sim_df["education"] == 1]
@@ -1335,38 +1315,6 @@
 
     # Light caregivers (labor shares in 3-year bins, to mirror pandas version)
     share_retired_by_age_bin_light_caregivers = get_share_by_age_bin(
-<<<<<<< HEAD
-        arr_light_caregivers, ind=idx, choice=RETIREMENT, bins=age_bins_5year
-    )
-    share_unemployed_by_age_bin_light_caregivers = get_share_by_age_bin(
-        arr_light_caregivers, ind=idx, choice=UNEMPLOYED, bins=age_bins_5year
-    )
-    share_working_part_time_by_age_bin_light_caregivers = get_share_by_age_bin(
-        arr_light_caregivers, ind=idx, choice=PART_TIME, bins=age_bins_5year
-    )
-    share_working_full_time_by_age_bin_light_caregivers = get_share_by_age_bin(
-        arr_light_caregivers, ind=idx, choice=FULL_TIME, bins=age_bins_5year
-    )
-
-    share_retired_by_age_bin_light_caregivers_low_educ = get_share_by_age_bin(
-        arr_light_caregivers_low_educ, ind=idx, choice=RETIREMENT, bins=age_bins_5year
-    )
-    share_unemployed_by_age_bin_light_caregivers_low_educ = get_share_by_age_bin(
-        arr_light_caregivers_low_educ, ind=idx, choice=UNEMPLOYED, bins=age_bins_5year
-    )
-    share_working_part_time_by_age_bin_light_caregivers_low_educ = get_share_by_age_bin(
-        arr_light_caregivers_low_educ, ind=idx, choice=PART_TIME, bins=age_bins_5year
-    )
-    share_working_full_time_by_age_bin_light_caregivers_low_educ = get_share_by_age_bin(
-        arr_light_caregivers_low_educ, ind=idx, choice=FULL_TIME, bins=age_bins_5year
-    )
-
-    share_retired_by_age_bin_light_caregivers_high_educ = get_share_by_age_bin(
-        arr_light_caregivers_high_educ, ind=idx, choice=RETIREMENT, bins=age_bins_5year
-    )
-    share_unemployed_by_age_bin_light_caregivers_high_educ = get_share_by_age_bin(
-        arr_light_caregivers_high_educ, ind=idx, choice=UNEMPLOYED, bins=age_bins_5year
-=======
         arr_light_caregivers,
         ind=idx,
         choice=RETIREMENT,
@@ -1427,18 +1375,13 @@
         ind=idx,
         choice=UNEMPLOYED,
         bins=age_bins_caregivers_3year_jax,
->>>>>>> adc3f09c
     )
     share_working_part_time_by_age_bin_light_caregivers_high_educ = (
         get_share_by_age_bin(
             arr_light_caregivers_high_educ,
             ind=idx,
             choice=PART_TIME,
-<<<<<<< HEAD
-            bins=age_bins_5year,
-=======
             bins=age_bins_caregivers_3year_jax,
->>>>>>> adc3f09c
         )
     )
     share_working_full_time_by_age_bin_light_caregivers_high_educ = (
@@ -1446,28 +1389,12 @@
             arr_light_caregivers_high_educ,
             ind=idx,
             choice=FULL_TIME,
-<<<<<<< HEAD
-            bins=age_bins_5year,
-=======
             bins=age_bins_caregivers_3year_jax,
->>>>>>> adc3f09c
         )
     )
 
     # Intensive caregivers (labor shares in 3-year bins, to mirror pandas version)
     share_retired_by_age_bin_intensive_caregivers = get_share_by_age_bin(
-<<<<<<< HEAD
-        arr_intensive_caregivers, ind=idx, choice=RETIREMENT, bins=age_bins_5year
-    )
-    share_unemployed_by_age_bin_intensive_caregivers = get_share_by_age_bin(
-        arr_intensive_caregivers, ind=idx, choice=UNEMPLOYED, bins=age_bins_5year
-    )
-    share_working_part_time_by_age_bin_intensive_caregivers = get_share_by_age_bin(
-        arr_intensive_caregivers, ind=idx, choice=PART_TIME, bins=age_bins_5year
-    )
-    share_working_full_time_by_age_bin_intensive_caregivers = get_share_by_age_bin(
-        arr_intensive_caregivers, ind=idx, choice=FULL_TIME, bins=age_bins_5year
-=======
         arr_intensive_caregivers,
         ind=idx,
         choice=RETIREMENT,
@@ -1490,39 +1417,26 @@
         ind=idx,
         choice=FULL_TIME,
         bins=age_bins_caregivers_3year_jax,
->>>>>>> adc3f09c
     )
 
     share_retired_by_age_bin_intensive_caregivers_low_educ = get_share_by_age_bin(
         arr_intensive_caregivers_low_educ,
         ind=idx,
         choice=RETIREMENT,
-<<<<<<< HEAD
-        bins=age_bins_5year,
-=======
         bins=age_bins_caregivers_3year_jax,
->>>>>>> adc3f09c
     )
     share_unemployed_by_age_bin_intensive_caregivers_low_educ = get_share_by_age_bin(
         arr_intensive_caregivers_low_educ,
         ind=idx,
         choice=UNEMPLOYED,
-<<<<<<< HEAD
-        bins=age_bins_5year,
-=======
         bins=age_bins_caregivers_3year_jax,
->>>>>>> adc3f09c
     )
     share_working_part_time_by_age_bin_intensive_caregivers_low_educ = (
         get_share_by_age_bin(
             arr_intensive_caregivers_low_educ,
             ind=idx,
             choice=PART_TIME,
-<<<<<<< HEAD
-            bins=age_bins_5year,
-=======
             bins=age_bins_caregivers_3year_jax,
->>>>>>> adc3f09c
         )
     )
     share_working_full_time_by_age_bin_intensive_caregivers_low_educ = (
@@ -1530,11 +1444,7 @@
             arr_intensive_caregivers_low_educ,
             ind=idx,
             choice=FULL_TIME,
-<<<<<<< HEAD
-            bins=age_bins_5year,
-=======
             bins=age_bins_caregivers_3year_jax,
->>>>>>> adc3f09c
         )
     )
 
@@ -1542,32 +1452,20 @@
         arr_intensive_caregivers_high_educ,
         ind=idx,
         choice=RETIREMENT,
-<<<<<<< HEAD
-        bins=age_bins_5year,
-=======
         bins=age_bins_caregivers_3year_jax,
->>>>>>> adc3f09c
     )
     share_unemployed_by_age_bin_intensive_caregivers_high_educ = get_share_by_age_bin(
         arr_intensive_caregivers_high_educ,
         ind=idx,
         choice=UNEMPLOYED,
-<<<<<<< HEAD
-        bins=age_bins_5year,
-=======
         bins=age_bins_caregivers_3year_jax,
->>>>>>> adc3f09c
     )
     share_working_part_time_by_age_bin_intensive_caregivers_high_educ = (
         get_share_by_age_bin(
             arr_intensive_caregivers_high_educ,
             ind=idx,
             choice=PART_TIME,
-<<<<<<< HEAD
-            bins=age_bins_5year,
-=======
             bins=age_bins_caregivers_3year_jax,
->>>>>>> adc3f09c
         )
     )
     share_working_full_time_by_age_bin_intensive_caregivers_high_educ = (
@@ -1575,11 +1473,7 @@
             arr_intensive_caregivers_high_educ,
             ind=idx,
             choice=FULL_TIME,
-<<<<<<< HEAD
-            bins=age_bins_5year,
-=======
             bins=age_bins_caregivers_3year_jax,
->>>>>>> adc3f09c
         )
     )
 
