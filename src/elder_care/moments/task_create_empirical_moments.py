--- conflicted
+++ resolved
@@ -84,14 +84,12 @@
         for age in range(MIN_AGE, MAX_AGE + 1)
     ]
     breakpoint()
-<<<<<<< HEAD
-=======
     dat.loc[
-        (dat["intensive_care"] == 0) & (dat["age"] < 62), "working_part_or_full_time",
+        (dat["intensive_care"] == 0) & (dat["age"] < 62),
+        "working_part_or_full_time",
     ].sum() / dat["design_weight"].sum()
 
     # wealth by age bin
->>>>>>> a760e225
 
     # group by age bins?
 
