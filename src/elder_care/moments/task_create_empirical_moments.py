--- conflicted
+++ resolved
@@ -50,6 +50,9 @@
         for age in range(MIN_AGE, MAX_AGE + 1)
     ]
     breakpoint()
+    dat.loc[
+        (dat["intensive_care"] == 0) & (dat["age"] < 62), "working_part_or_full_time"
+    ].sum() / dat["design_weight"].sum()
 
     # wealth by age bin
 
@@ -73,7 +76,6 @@
         for age in range(MIN_AGE, MAX_AGE + 1)
     ]
 
-<<<<<<< HEAD
     # Fix working variable = part time + full time
     moments += [dat.loc[dat["intensive_care"] == True, "working"].mean()]
     moments += [dat.loc[dat["intensive_care"] == True, "full_time"].mean()]
@@ -111,23 +113,11 @@
     # moments += [
     #     dat.loc[
     #         (dat["intensive_care"] == True) & (dat["age"] == age),
+
     #         "full_time",
     #     ].mean()
     #     for age in range(MIN_AGE, MAX_AGE + 1)
     # ]
-=======
-    moments += [
-        dat.loc[(dat["intensive_care"] == True) & (dat["age"] == age), "working"].mean()
-        for age in range(MIN_AGE, MAX_AGE + 1)
-    ]
-    moments += [
-        dat.loc[
-            (dat["intensive_care"] == True) & (dat["age"] == age),
-            "full_time",
-        ].mean()
-        for age in range(MIN_AGE, MAX_AGE + 1)
-    ]
->>>>>>> 0c132cf6
 
     # share giving care
     moments += [
