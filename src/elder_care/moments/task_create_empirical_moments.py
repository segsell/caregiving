"""Create empirical moments for MSM estimation.

The SHARE data sets on
- children
- parent child combinations

are used.

"""

import pytask

from pathlib import Path
from typing import Annotated

import numpy as np
import pandas as pd
from pytask import Product

from elder_care.config import BLD
from elder_care.model.shared import (
    BAD_HEALTH,
    BASE_YEAR,
    FEMALE,
    GOOD_HEALTH,
    MAX_AGE,
    MEDIUM_HEALTH,
    MIN_AGE,
)


def table(df_col):
    return pd.crosstab(df_col, columns="Count")["Count"]


# @pytask.mark.skip(reason="Respecifying moments.")
def task_create_moments(
    path_to_hh_weight: Path = BLD / "data" / "estimation_data_hh_weight.csv",
    path_to_parent_child_hh_weight: Path = BLD
    / "data"
    / "parent_child_data_hh_weight.csv",
    path_to_cpi: Path = BLD / "moments" / "cpi_germany.csv",
    path_to_save: Annotated[Path, Product] = BLD / "moments" / "empirical_moments.csv",
) -> None:
    """Create empirical moments for SHARE data.

    age_bins_coarse = [
        (AGE_40, AGE_45),
        (AGE_45, AGE_60),
        (AGE_50, AGE_55),
        (AGE_55, AGE_60),
        (AGE_60, AGE_65),
        (AGE_65, AGE_70),
    ]

    net_income_by_age_bin_part_time = get_income_by_employment_by_age_bin(
        dat,
        age_bins_coarse,
        employment_status="part_time",
        moment="real_labor_income",
        weight=weight,
    )
    net_income_by_age_bin_full_time = get_income_by_employment_by_age_bin(
        dat,
        age_bins_coarse,
        employment_status="full_time",
        moment="real_labor_income",
        weight=weight,
    )

    # income by age, working and non-working?
    # must condition on working

    # total household NET wealth by age bin
    # We calculate wealth using the HILDA wealth model, which is based on
    # variables collected in the special module
    # included in waves 2, 6, 10 and 14. We calculate wealth at the household level,
    # which includes the wealth of the spouse. Our
    # measure of wealth is financial wealth plus non-financial wealth minus household
    # debt minus combined household super,
    # where the components are defined as in Summerfield et al. (2013)
    # We deflate wealth by the consumer price
    wealth_by_age_bin = get_wealth_by_age_bin(
        dat,
        age_bins_coarse,
        moment="real_hnetw",
        weight=weight,
    )

    mother_couple = parent[(parent["gender"] == FEMALE) & (parent["married"] == True)]
    mother_single = parent[(parent["gender"] == FEMALE) & (parent["married"] == False)]

    father_couple = parent[(parent["gender"] == MALE) & (parent["married"] == True)]
    father_single = parent[(parent["gender"] == MALE) & (parent["married"] == False)]

    parent["no_home_care_weighted"] = parent["no_home_care"] * parent[weight]
    parent["no_informal_care_child_weighted"] = (
        parent["no_informal_care_child"] * parent[weight]
    )

    # care mix by health status of parent
    caregiving_by_mother_health = (
        get_caregiving_status_by_mother_health_and_marital_status(
            mother_couple,
            mother_single,
            weight=weight,
        )
    )
    caregiving_by_father_health = (
        get_caregiving_status_by_father_health_and_marital_status(
            father_couple,
            father_single,
            weight=weight,
        )
    )

    caregiving_by_mother_couple_health_sample_sizes = table(mother_couple["health"])
    caregiving_by_mother_single_health_sample_sizes = table(mother_single["health"])

    caregiving_by_father_couple_health_sample_sizes = table(father_couple["health"])
    caregiving_by_father_single_health_sample_sizes = table(father_single["health"])


    parent["health_weighted"] = parent["health"] * parent[weight]
    data = parent.loc[parent["gender"] == FEMALE]
    moment = "health_weighted"
    initial_mother_health = pd.Series(
        {
            f"mother_health_{health}": data.loc[
                (data["health"] == health) & (data["age"] >= 65) & (data["age"] <= 68),
                moment,
            ].sum()
            / data.loc[
                data["health"].notna() & (data["age"] >= 65) & (data["age"] <= 68),
                weight,
            ].sum()
            for health in [GOOD_HEALTH, MEDIUM_HEALTH, BAD_HEALTH]
        },
    )


    care_mix_moments = pd.read_csv(path_to_care_mix_moments, index_col=0)["0"]


    dat["mother_age_unweighted"] = dat["mother_age"] / dat[weight]
    dat["mother_alive_unweighted"] = dat["mother_alive"] / dat[weight]
    # len(dat.loc[dat["age"] == 44])
    mother_mean_age_at_start = np.mean(
        dat.loc[
            (dat["age"] >= MIN_AGE - 3) & (dat["age"] <= MIN_AGE + 2),
            "mother_age_unweighted",
        ]
    )
    mother_var_age_at_start = np.mean(
        dat.loc[
            (dat["age"] >= MIN_AGE - 3) & (dat["age"] <= MIN_AGE + 2),
            "mother_age_unweighted",
        ]
    )

    mother_mean_alive_at_start = np.mean(
        dat.loc[
            (dat["age"] >= MIN_AGE - 3) & (dat["age"] <= MIN_AGE + 2),
            "mother_alive_unweighted",
        ]
    )

    """
    dat_hh_weight = pd.read_csv(path_to_hh_weight)
    parent_hh_weight = pd.read_csv(path_to_parent_child_hh_weight)
    cpi_data = pd.read_csv(path_to_cpi)

    dat = dat_hh_weight.copy()
    dat = deflate_income_and_wealth(dat, cpi_data)

    weight = "hh_weight"
    intensive_care_var = "intensive_care_no_other"

    dat["mother_age_unweighted"] = dat["mother_age"] / dat[weight]
    dat["mother_alive_unweighted"] = dat["mother_alive"] / dat[weight]
    # len(dat.loc[dat["age"] == 44])
    mother_mean_age_at_start = np.mean(
        dat.loc[
            (dat["age"] >= MIN_AGE - 3) & (dat["age"] <= MIN_AGE + 2),
            "mother_age_unweighted",
        ],
    )
    mother_std_age_at_start = np.std(
        dat.loc[
            (dat["age"] >= MIN_AGE - 3) & (dat["age"] <= MIN_AGE + 2),
            "mother_age_unweighted",
        ],
    )

    mother_mean_alive_at_start = np.mean(
        dat.loc[
            (dat["age"] >= MIN_AGE - 3) & (dat["age"] <= MIN_AGE + 2),
            "mother_alive_unweighted",
        ],
    )

    dat = dat.copy()
    dat = dat.loc[(dat["age"] >= MIN_AGE) & (dat["age"] < MAX_AGE)]

    share_informal_care_by_age_bin = get_share_informal_maternal_care_by_age_bin_soep()

    # ================================================================================
    # Parent child data (mother)
    # ================================================================================

    parent = parent_hh_weight.copy()

    parent["informal_care_child_weighted"] = (
        parent["informal_care_child"] * parent[weight]
    )
    parent["home_care_weighted"] = parent["home_care"] * parent[weight]
    parent["formal_care_weighted"] = parent["formal_care"] * parent[weight]
    parent["combination_care_weighted"] = parent["combination_care"] * parent[weight]
    parent["no_combination_care_weighted"] = (
        parent["no_combination_care"] * parent[weight]
    )

    parent["only_informal_weighted"] = parent["only_informal"] * parent[weight]
    parent["only_home_care_weighted"] = parent["only_home_care"] * parent[weight]

    dat["no_intensive_informal_weighted"] = dat["no_intensive_informal"] * dat[weight]
    dat["intensive_care_no_other_weighted"] = (
        dat["intensive_care_no_other"] * dat[weight]
    )
    intensive_care_var_weighted = "intensive_care_no_other_weighted"

    parent["no_home_care_weighted"] = parent["no_home_care"] * parent[weight]
    parent["no_informal_care_child_weighted"] = (
        parent["no_informal_care_child"] * parent[weight]
    )
    parent["only_formal_weighted"] = parent["only_formal"] * parent[weight]
    parent["no_only_formal_weighted"] = parent["no_only_formal"] * parent[weight]
    parent["no_only_informal_weighted"] = parent["no_only_informal"] * parent[weight]

    mother = parent[(parent["gender"] == FEMALE)]

    parent["only_informal_care_child_weighted"] = (
        parent["informal_care_child"] * parent[weight]
    )
    parent["no_only_informal_care_child_weighted"] = (
        parent["no_informal_care_child"] * parent[weight]
    )
    parent["no_home_care_weighted"] = parent["no_home_care"] * parent[weight]
    parent["no_formal_care_weighted"] = parent["no_formal_care"] * parent[weight]
    parent["no_informal_care_child_weighted"] = (
        parent["no_informal_care_child"] * parent[weight]
    )

    mother_health_good = len(
        mother.loc[(mother["age"] == 76) & (mother["health"] == GOOD_HEALTH)],
    ) / len(mother.loc[mother["age"] == 76])
    mother_health_medium = len(
        mother.loc[(mother["age"] == 76) & (mother["health"] == MEDIUM_HEALTH)],
    ) / len(mother.loc[mother["age"] == 76])
    mother_health_bad = len(
        mother.loc[(mother["age"] == 76) & (mother["health"] == BAD_HEALTH)],
    ) / len(mother.loc[mother["age"] == 76])

    _total = mother_health_good + mother_health_medium + mother_health_bad

    caregiving_by_mother_health_and_presence_of_sibling = (
        get_caregiving_status_by_mother_health_and_presence_of_sibling(
            mother,
            sibling_var="has_two_daughters",
            weight=weight,
        )
    )

    # ================================================================================
    # Labor and caregiving transitions
    # ================================================================================

    employment_transitions_soep = get_employment_transitions_soep()

    care_transitions_estimation_data = (
        get_care_transitions_from_estimation_data_weighted(
            dat,
            intensive_care_var=intensive_care_var,
            intensive_care_var_weighted=intensive_care_var_weighted,
            weight=weight,
        )
    )

    care_transitions_parent_child_data = (
        get_care_transitions_from_parent_child_data_weighted(
            parent,
            weight=weight,
        )
    )

    employment_by_age_soep = get_employment_by_age_soep()
    employment_by_age_bin_caregivers_soep = (
        get_employment_by_age_bin_informal_parental_caregivers_soep()
    )
    employment_by_age_bin_non_caregivers_soep = (
        get_employment_by_age_bin_non_informal_caregivers_soep()
    )

    ols_coeffs_savings_rate = get_coefficients_savings_rate_regression()

    all_moments = pd.concat(
        [
            employment_by_age_soep,
            ols_coeffs_savings_rate,
            employment_by_age_bin_non_caregivers_soep,
            employment_by_age_bin_caregivers_soep,
            #
            share_informal_care_by_age_bin,
            caregiving_by_mother_health_and_presence_of_sibling,
            #
            employment_transitions_soep,
            care_transitions_estimation_data,
            care_transitions_parent_child_data,
        ],
        ignore_index=False,
        axis=0,
    )

    all_moments.to_csv(path_to_save)


# ================================================================================
# Variance-Covariance matrix
# ================================================================================


def task_calcualte_variance_covariance_matrix(
    path_to_hh_weight: Path = BLD / "data" / "estimation_data_hh_weight.csv",
    path_to_parent_child_hh_weight: Path = BLD
    / "data"
    / "parent_child_data_hh_weight.csv",
    path_to_cpi: Path = BLD / "moments" / "cpi_germany.csv",
):
    """Calculate variance-covariance matrix of moments.

    moments_cov = em.get_moments_cov(     data, calculate_moments,
    bootstrap_kwargs={"n_draws": 5_000, "seed": 0} )

    """
    dat_hh_weight = pd.read_csv(path_to_hh_weight)
    parent_hh_weight = pd.read_csv(path_to_parent_child_hh_weight)
    cpi_data = pd.read_csv(path_to_cpi)

    dat = dat_hh_weight.copy()
    dat = deflate_income_and_wealth(dat, cpi_data)

    parent = parent_hh_weight.copy()

    dat["data"] = "estimation"
    parent["data"] = "parent_child"

    return pd.concat([dat, parent], ignore_index=True)


# ================================================================================
# Transitions
# ================================================================================


def get_care_transitions_from_parent_child_data_weighted(parent, weight):
    """Get care transitions from parent child data set using survey weights.

    # informal no_informal_to_no_informal_weighted = get_care_transition_weighted(
    parent,     previous_choice="no_informal_care_child",
    current_choice="no_informal_care_child_weighted",     weight=weight, )
    no_informal_to_informal_weighted = get_care_transition_weighted(     parent,
    previous_choice="no_informal_care_child",
    current_choice="informal_care_child_weighted",     weight=weight, )

    informal_to_no_informal_weighted = get_care_transition_weighted(     parent,
    previous_choice="informal_care_child",
    current_choice="no_informal_care_child_weighted",     weight=weight, )
    informal_to_informal_weighted = get_care_transition_weighted(     parent,
    previous_choice="informal_care_child",
    current_choice="informal_care_child_weighted",     weight=weight, )


    no_informal_to_no_combination_weighted = get_care_transition_weighted(
        parent,
        previous_choice="no_informal_care_child",
        current_choice="no_combination_care_weighted",
        weight=weight,
    )
    no_informal_to_combination_weighted = get_care_transition_weighted(
        parent,
        previous_choice="no_informal_care_child",
        current_choice="combination_care_weighted",
        weight=weight,
    )
    informal_to_no_combination_weighted = get_care_transition_weighted(
        parent,
        previous_choice="informal_care_child",
        current_choice="no_combination_care_weighted",
        weight=weight,
    )
    informal_to_combination_weighted = get_care_transition_weighted(
        parent,
        previous_choice="informal_care_child",
        current_choice="combination_care_weighted",
        weight=weight,
    )

    """
    # ================================================================================
    # Informal care
    # ================================================================================

    no_informal_to_no_formal_weighted = get_care_transition_weighted(
        parent,
        previous_choice="no_informal_care_child",
        current_choice="no_formal_care_weighted",
        weight=weight,
    )
    no_informal_to_formal_weighted = get_care_transition_weighted(
        parent,
        previous_choice="no_informal_care_child",
        current_choice="formal_care_weighted",
        weight=weight,
    )
    informal_to_no_formal_weighted = get_care_transition_weighted(
        parent,
        previous_choice="informal_care_child",
        current_choice="no_formal_care_weighted",
        weight=weight,
    )
    informal_to_formal_weighted = get_care_transition_weighted(
        parent,
        previous_choice="informal_care_child",
        current_choice="formal_care_weighted",
        weight=weight,
    )

    # ================================================================================
    # Formal Care
    # ================================================================================

    no_formal_to_no_formal_weighted = get_care_transition_weighted(
        parent,
        previous_choice="no_formal_care",
        current_choice="no_formal_care_weighted",
        weight=weight,
    )
    no_formal_to_formal_weighted = get_care_transition_weighted(
        parent,
        previous_choice="no_formal_care",
        current_choice="formal_care_weighted",
        weight=weight,
    )

    formal_to_no_formal_weighted = get_care_transition_weighted(
        parent,
        previous_choice="formal_care",
        current_choice="no_formal_care_weighted",
        weight=weight,
    )
    formal_to_formal_weighted = get_care_transition_weighted(
        parent,
        previous_choice="formal_care",
        current_choice="formal_care_weighted",
        weight=weight,
    )

    no_formal_to_no_informal_weighted = get_care_transition_weighted(
        parent,
        previous_choice="no_formal_care",
        current_choice="no_informal_care_child_weighted",
        weight=weight,
    )
    no_formal_to_informal_weighted = get_care_transition_weighted(
        parent,
        previous_choice="no_formal_care",
        current_choice="informal_care_child_weighted",
        weight=weight,
    )
    formal_to_no_informal_weighted = get_care_transition_weighted(
        parent,
        previous_choice="formal_care",
        current_choice="no_informal_care_child_weighted",
        weight=weight,
    )
    formal_to_informal_weighted = get_care_transition_weighted(
        parent,
        previous_choice="formal_care",
        current_choice="informal_care_child_weighted",
        weight=weight,
    )

    return pd.concat(
        [
            # Informal care
            # to (no) formal
            no_informal_to_no_formal_weighted,
            no_informal_to_formal_weighted,
            informal_to_no_formal_weighted,
            informal_to_formal_weighted,
            # Formal care
            # to (no) informal
            no_formal_to_no_informal_weighted,
            no_formal_to_informal_weighted,
            formal_to_no_informal_weighted,
            formal_to_informal_weighted,
            # to (no) formal
            no_formal_to_no_formal_weighted,
            no_formal_to_formal_weighted,
            formal_to_no_formal_weighted,
            formal_to_formal_weighted,
        ],
        ignore_index=False,
        axis=0,
    )


def get_care_transitions_from_parent_child_data_weighted_only(parent, weight):
    """Get care transitions from parent child data set using survey weights.

    # informal no_informal_to_no_informal_weighted = get_care_transition_weighted(
    parent,     previous_choice="no_informal_care_child",
    current_choice="no_informal_care_child_weighted",     weight=weight, )
    no_informal_to_informal_weighted = get_care_transition_weighted(     parent,
    previous_choice="no_informal_care_child",
    current_choice="informal_care_child_weighted",     weight=weight, )

    informal_to_no_informal_weighted = get_care_transition_weighted(     parent,
    previous_choice="informal_care_child",
    current_choice="no_informal_care_child_weighted",     weight=weight, )
    informal_to_informal_weighted = get_care_transition_weighted(     parent,
    previous_choice="informal_care_child",
    current_choice="informal_care_child_weighted",     weight=weight, )

    """
    no_formal_to_no_formal_weighted = get_care_transition_weighted(
        parent,
        previous_choice="no_only_formal",
        current_choice="no_only_formal_weighted",
        weight=weight,
    )
    no_formal_to_formal_weighted = get_care_transition_weighted(
        parent,
        previous_choice="no_only_formal",
        current_choice="only_formal_weighted",
        weight=weight,
    )

    formal_to_no_formal_weighted = get_care_transition_weighted(
        parent,
        previous_choice="only_formal",
        current_choice="no_only_formal_weighted",
        weight=weight,
    )
    formal_to_formal_weighted = get_care_transition_weighted(
        parent,
        previous_choice="only_formal",
        current_choice="only_formal_weighted",
        weight=weight,
    )

    no_formal_to_no_informal_weighted = get_care_transition_weighted(
        parent,
        previous_choice="no_only_formal",
        current_choice="no_only_informal_weighted",
        weight=weight,
    )
    no_formal_to_informal_weighted = get_care_transition_weighted(
        parent,
        previous_choice="no_only_formal",
        current_choice="only_informal_weighted",
        weight=weight,
    )

    formal_to_no_informal_weighted = get_care_transition_weighted(
        parent,
        previous_choice="only_formal",
        current_choice="no_only_informal_weighted",
        weight=weight,
    )
    formal_to_informal_weighted = get_care_transition_weighted(
        parent,
        previous_choice="only_formal",
        current_choice="only_informal_weighted",
        weight=weight,
    )

    # informal care transitions from parent child data set
    no_informal_to_no_formal_weighted = get_care_transition_weighted(
        parent,
        previous_choice="no_only_informal",
        current_choice="no_only_formal_weighted",
        weight=weight,
    )
    no_informal_to_formal_weighted = get_care_transition_weighted(
        parent,
        previous_choice="no_only_informal",
        current_choice="only_formal_weighted",
        weight=weight,
    )

    informal_to_no_formal_weighted = get_care_transition_weighted(
        parent,
        previous_choice="only_informal",
        current_choice="no_only_formal_weighted",
        weight=weight,
    )
    informal_to_formal_weighted = get_care_transition_weighted(
        parent,
        previous_choice="only_informal",
        current_choice="only_formal_weighted",
        weight=weight,
    )

    return pd.concat(
        [
            no_informal_to_no_formal_weighted,
            no_informal_to_formal_weighted,
            informal_to_no_formal_weighted,
            informal_to_formal_weighted,
            #
            no_formal_to_no_informal_weighted,
            no_formal_to_informal_weighted,
            formal_to_no_informal_weighted,
            formal_to_informal_weighted,
            #
            no_formal_to_no_formal_weighted,
            no_formal_to_formal_weighted,
            formal_to_no_formal_weighted,
            formal_to_formal_weighted,
        ],
        ignore_index=False,
        axis=0,
    )


def get_care_transitions_from_parent_child_data_weighted_home_care(parent, weight):
    """Get care transitions from parent child data set using survey weights.

    # informal no_informal_to_no_informal_weighted = get_care_transition_weighted(
    parent,     previous_choice="no_informal_care_child",
    current_choice="no_informal_care_child_weighted",     weight=weight, )
    no_informal_to_informal_weighted = get_care_transition_weighted(     parent,
    previous_choice="no_informal_care_child",
    current_choice="informal_care_child_weighted",     weight=weight, )

    informal_to_no_informal_weighted = get_care_transition_weighted(     parent,
    previous_choice="informal_care_child",
    current_choice="no_informal_care_child_weighted",     weight=weight, )
    informal_to_informal_weighted = get_care_transition_weighted(     parent,
    previous_choice="informal_care_child",
    current_choice="informal_care_child_weighted",     weight=weight, )

    """
    no_formal_to_no_formal_weighted = get_care_transition_weighted(
        parent,
        previous_choice="no_home_care",
        current_choice="no_home_care_weighted",
        weight=weight,
    )
    no_formal_to_formal_weighted = get_care_transition_weighted(
        parent,
        previous_choice="no_home_care",
        current_choice="home_care_weighted",
        weight=weight,
    )

    formal_to_no_formal_weighted = get_care_transition_weighted(
        parent,
        previous_choice="home_care",
        current_choice="no_home_care_weighted",
        weight=weight,
    )
    formal_to_formal_weighted = get_care_transition_weighted(
        parent,
        previous_choice="home_care",
        current_choice="home_care_weighted",
        weight=weight,
    )

    no_formal_to_no_informal_weighted = get_care_transition_weighted(
        parent,
        previous_choice="no_home_care",
        current_choice="no_informal_care_child_weighted",
        weight=weight,
    )
    no_formal_to_informal_weighted = get_care_transition_weighted(
        parent,
        previous_choice="no_home_care",
        current_choice="informal_care_child_weighted",
        weight=weight,
    )

    formal_to_no_informal_weighted = get_care_transition_weighted(
        parent,
        previous_choice="home_care",
        current_choice="no_informal_care_child_weighted",
        weight=weight,
    )
    formal_to_informal_weighted = get_care_transition_weighted(
        parent,
        previous_choice="home_care",
        current_choice="informal_care_child_weighted",
        weight=weight,
    )

    # informal care transitions from parent child data set
    no_informal_to_no_formal_weighted = get_care_transition_weighted(
        parent,
        previous_choice="no_informal_care_child",
        current_choice="no_home_care_weighted",
        weight=weight,
    )
    no_informal_to_formal_weighted = get_care_transition_weighted(
        parent,
        previous_choice="no_informal_care_child",
        current_choice="home_care_weighted",
        weight=weight,
    )

    informal_to_no_formal_weighted = get_care_transition_weighted(
        parent,
        previous_choice="informal_care_child",
        current_choice="no_home_care_weighted",
        weight=weight,
    )
    informal_to_formal_weighted = get_care_transition_weighted(
        parent,
        previous_choice="informal_care_child",
        current_choice="home_care_weighted",
        weight=weight,
    )

    return pd.concat(
        [
            no_informal_to_no_formal_weighted,
            no_informal_to_formal_weighted,
            informal_to_no_formal_weighted,
            informal_to_formal_weighted,
            #
            no_formal_to_no_informal_weighted,
            no_formal_to_informal_weighted,
            formal_to_no_informal_weighted,
            formal_to_informal_weighted,
            #
            no_formal_to_no_formal_weighted,
            no_formal_to_formal_weighted,
            formal_to_no_formal_weighted,
            formal_to_formal_weighted,
        ],
        ignore_index=False,
        axis=0,
    )


def get_care_transitions_from_parent_child_data_unweighted(parent):
    no_formal_to_no_formal = get_care_transition_unweighted(
        parent,
        previous_choice="no_home_care",
        current_choice="no_home_care",
    )
    no_formal_to_formal = get_care_transition_unweighted(
        parent,
        previous_choice="no_home_care",
        current_choice="home_care",
    )

    formal_to_no_formal = get_care_transition_unweighted(
        parent,
        previous_choice="home_care",
        current_choice="no_home_care",
    )
    formal_to_formal = get_care_transition_unweighted(
        parent,
        previous_choice="home_care",
        current_choice="home_care",
    )

    no_formal_to_no_informal = get_care_transition_unweighted(
        parent,
        previous_choice="no_home_care",
        current_choice="no_informal_care_child",
    )
    no_formal_to_informal = get_care_transition_unweighted(
        parent,
        previous_choice="no_home_care",
        current_choice="informal_care_child",
    )

    formal_to_no_informal = get_care_transition_unweighted(
        parent,
        previous_choice="home_care",
        current_choice="no_informal_care_child",
    )
    formal_to_informal = get_care_transition_unweighted(
        parent,
        previous_choice="home_care",
        current_choice="informal_care_child",
    )

    return pd.concat(
        [
            no_formal_to_no_formal,
            no_formal_to_formal,
            formal_to_no_formal,
            formal_to_formal,
            #
            no_formal_to_no_informal,
            no_formal_to_informal,
            formal_to_no_informal,
            formal_to_informal,
        ],
        ignore_index=False,
        axis=0,
    )


def get_care_transitions_from_estimation_data_weighted(
    dat,
    weight,
    intensive_care_var,
    intensive_care_var_weighted,
):
    """Get care transitions from estimation data using survey weights."""
    no_care_to_no_informal_care_weighted = get_care_transition_weighted(
        dat,
        previous_choice="no_intensive_informal",
        current_choice="no_intensive_informal_weighted",
        weight=weight,
    )
    no_care_to_informal_care_weighted = get_care_transition_weighted(
        dat,
        previous_choice="no_intensive_informal",
        current_choice=intensive_care_var_weighted,
        weight=weight,
    )

    informal_care_to_no_informal_care_weighted = get_care_transition_weighted(
        dat,
        previous_choice=intensive_care_var,
        current_choice="no_intensive_informal_weighted",
        weight=weight,
    )
    informal_care_to_informal_care_weighted = get_care_transition_weighted(
        dat,
        previous_choice=intensive_care_var,
        current_choice=intensive_care_var_weighted,
        weight=weight,
    )

    return pd.concat(
        [
            no_care_to_no_informal_care_weighted,
            no_care_to_informal_care_weighted,
            informal_care_to_no_informal_care_weighted,
            informal_care_to_informal_care_weighted,
        ],
        ignore_index=False,
        axis=0,
    )


def get_care_transitions_from_estimation_data_unweighted(
    dat,
    intensive_care_var,
):
    """Get care transitions from estimation data."""
    no_care_to_no_informal_care = get_care_transition_unweighted(
        dat,
        previous_choice="no_intensive_informal",
        current_choice="no_intensive_informal",
    )
    no_care_to_informal_care = get_care_transition_unweighted(
        dat,
        previous_choice="no_intensive_informal",
        current_choice=intensive_care_var,
    )

    informal_care_to_no_informal_care = get_care_transition_unweighted(
        dat,
        previous_choice=intensive_care_var,
        current_choice="no_intensive_informal",
    )
    informal_care_to_informal_care = get_care_transition_unweighted(
        dat,
        previous_choice=intensive_care_var,
        current_choice=intensive_care_var,
    )

    return pd.concat(
        [
            no_care_to_no_informal_care,
            no_care_to_informal_care,
            informal_care_to_no_informal_care,
            informal_care_to_informal_care,
        ],
        ignore_index=False,
        axis=0,
    )


def get_emplyoment_transitions_share(dat, weight):
    """Get employment transitions."""
    dat["not_working_part_or_full_time_weighted"] = (
        dat["not_working_part_or_full_time"] * dat[weight]
    )
    dat["part_time_weighted"] = dat["part_time"] * dat[weight]
    dat["full_time_weighted"] = dat["full_time"] * dat[weight]

    no_work_to_no_work = get_work_transition_unweighted(
        dat,
        previous_choice="not_working_part_or_full_time",
        current_choice="not_working_part_or_full_time",
    )
    no_work_to_part_time = get_work_transition_unweighted(
        dat,
        previous_choice="not_working_part_or_full_time",
        current_choice="part_time",
    )
    no_work_to_full_time = get_work_transition_unweighted(
        dat,
        previous_choice="not_working_part_or_full_time",
        current_choice="full_time",
    )

    part_time_to_no_work = get_work_transition_unweighted(
        dat,
        previous_choice="part_time",
        current_choice="not_working_part_or_full_time",
    )
    part_time_to_part_time = get_work_transition_unweighted(
        dat,
        previous_choice="part_time",
        current_choice="part_time",
    )
    part_time_to_full_time = get_work_transition_unweighted(
        dat,
        previous_choice="part_time",
        current_choice="full_time",
    )

    full_time_to_no_work = get_work_transition_unweighted(
        dat,
        previous_choice="full_time",
        current_choice="not_working_part_or_full_time",
    )
    full_time_to_part_time = get_work_transition_unweighted(
        dat,
        previous_choice="full_time",
        current_choice="part_time",
    )
    full_time_to_full_time = get_work_transition_unweighted(
        dat,
        previous_choice="full_time",
        current_choice="full_time",
    )

    return pd.concat(
        [
            no_work_to_no_work,
            no_work_to_part_time,
            no_work_to_full_time,
            part_time_to_no_work,
            part_time_to_part_time,
            part_time_to_full_time,
            full_time_to_no_work,
            full_time_to_part_time,
            full_time_to_full_time,
        ],
        ignore_index=False,
        axis=0,
    )


# ================================================================================
# Caregiving status by parental health
# ================================================================================


def get_caregiving_status_by_mother_health_and_presence_of_sibling(
    mother,
    sibling_var,
    weight,
):
    """Get caregiving status by mother's health and marital status.

    home_care_by_mother_health = get_caregiving_status_by_parental_health_any_sibling(
        mother,
        parent="mother",
        moment="home_care_weighted",
        weight=weight,
    )

    home_care_by_mother_health_sibling = (
        get_caregiving_status_by_parental_health_and_presence_of_sibling(
            mother,
            parent="mother",
            moment="home_care_weighted",
            has_other_sibling=True,
            sibling_var=sibling_var,
            weight=weight,
        )
    )


    only_informal_mother_health_1,0.05254345856715846
    only_informal_mother_health_2,0.07798704406329442
    only_formal_mother_health_1,0.024764440332745708
    only_formal_mother_health_2,0.10506268806066696
    combination_care_mother_health_1,0.018357843911438215
    combination_care_mother_health_2,0.07055417366795928
    only_informal_mother_sibling_health_1,0.09563346857355969
    only_informal_mother_sibling_health_2,0.14147469097360235
    only_formal_mother_sibling_health_1,0.04490369113141575
    only_formal_mother_sibling_health_2,0.07847892386314938
    combination_care_mother_sibling_health_1,0.036819814566593945
    combination_care_mother_sibling_health_2,0.06878949679959141

    informal_care_mother_health_1,0.07299073869631172
    informal_care_mother_health_2,0.1590767936814578
    formal_care_mother_health_1,0.13534639478066254
    formal_care_mother_health_2,0.36428609226949604
    combination_care_mother_health_1,0.018357843911438215
    combination_care_mother_health_2,0.07055417366795928
    informal_care_mother_sibling_health_1,0.13980470689107538
    informal_care_mother_sibling_health_2,0.2213289679890795
    formal_care_mother_sibling_health_1,0.14468126887776186
    formal_care_mother_sibling_health_2,0.3652255363660134
    combination_care_mother_sibling_health_1,0.036819814566593945
    combination_care_mother_sibling_health_2,0.06878949679959141

    """
    informal_care_by_mother_health = (
        get_caregiving_status_by_parental_health_any_sibling(
            mother,
            parent="mother",
            moment="informal_care_child_weighted",
            weight=weight,
        )
    )
    formal_care_by_mother_health = get_caregiving_status_by_parental_health_any_sibling(
        mother,
        parent="mother",
        moment="formal_care_weighted",
        weight=weight,
    )

    combination_care_by_mother_health = (
        get_caregiving_status_by_parental_health_any_sibling(
            mother,
            parent="mother",
            moment="combination_care_weighted",
            weight=weight,
        )
    )

    informal_care_by_mother_health_sibling = (
        get_caregiving_status_by_parental_health_and_presence_of_sibling(
            mother,
            parent="mother",
            moment="informal_care_child_weighted",
            has_other_sibling=True,
            sibling_var=sibling_var,
            weight=weight,
        )
    )
    formal_care_by_mother_health_sibling = (
        get_caregiving_status_by_parental_health_and_presence_of_sibling(
            mother,
            parent="mother",
            moment="formal_care_weighted",
            has_other_sibling=True,
            sibling_var=sibling_var,
            weight=weight,
        )
    )
    combination_care_by_mother_health_sibling = (
        get_caregiving_status_by_parental_health_and_presence_of_sibling(
            mother,
            parent="mother",
            moment="combination_care_weighted",
            has_other_sibling=True,
            sibling_var=sibling_var,
            weight=weight,
        )
    )

    return pd.concat(
        [
            informal_care_by_mother_health,
            formal_care_by_mother_health,
            combination_care_by_mother_health,
            informal_care_by_mother_health_sibling,
            formal_care_by_mother_health_sibling,
            combination_care_by_mother_health_sibling,
        ],
        ignore_index=False,
        axis=0,
    )


def get_caregiving_status_by_mother_health_and_marital_status(
    mother_couple,
    mother_single,
    weight,
):
    """Get caregiving status by mother's health and marital status."""
    informal_care_by_mother_health_couple = get_caregiving_status_by_parental_health(
        mother_couple,
        parent="mother",
        moment="informal_care_child_weighted",
        is_other_parent_alive=True,
        weight=weight,
    )
    informal_care_by_mother_health_single = get_caregiving_status_by_parental_health(
        mother_single,
        parent="mother",
        moment="informal_care_child_weighted",
        is_other_parent_alive=False,
        weight=weight,
    )

    home_care_by_mother_health_couple = get_caregiving_status_by_parental_health(
        mother_couple,
        parent="mother",
        moment="home_care_weighted",
        is_other_parent_alive=True,
        weight=weight,
    )
    home_care_by_mother_health_single = get_caregiving_status_by_parental_health(
        mother_single,
        parent="mother",
        moment="home_care_weighted",
        is_other_parent_alive=False,
        weight=weight,
    )

    combination_care_by_mother_health_couple = get_caregiving_status_by_parental_health(
        mother_couple,
        parent="mother",
        moment="combination_care_weighted",
        is_other_parent_alive=True,
        weight=weight,
    )
    combination_care_by_mother_health_single = get_caregiving_status_by_parental_health(
        mother_single,
        parent="mother",
        moment="combination_care_weighted",
        is_other_parent_alive=False,
        weight=weight,
    )

    return pd.concat(
        [
            informal_care_by_mother_health_couple,
            home_care_by_mother_health_couple,
            combination_care_by_mother_health_couple,
            # only_informal_care_by_mother_health_couple,
            # only_informal_care_by_mother_health_single,
            informal_care_by_mother_health_single,
            home_care_by_mother_health_single,
            combination_care_by_mother_health_single,
            # only_home_care_by_mother_health_couple,
            # only_home_care_by_mother_health_single,
        ],
        ignore_index=False,
        axis=0,
    )


def get_caregiving_status_by_father_health_and_marital_status(
    father_couple,
    father_single,
    weight,
):
    """Get informal care by father's health and marital status."""
    informal_care_by_father_health_couple = get_caregiving_status_by_parental_health(
        father_couple,
        parent="father",
        moment="informal_care_child_weighted",
        is_other_parent_alive=True,
        weight=weight,
    )
    informal_care_by_father_health_single = get_caregiving_status_by_parental_health(
        father_single,
        parent="father",
        moment="informal_care_child_weighted",
        is_other_parent_alive=False,
        weight=weight,
    )

    home_care_by_father_health_couple = get_caregiving_status_by_parental_health(
        father_couple,
        parent="father",
        moment="home_care_weighted",
        is_other_parent_alive=True,
        weight=weight,
    )
    home_care_by_father_health_single = get_caregiving_status_by_parental_health(
        father_single,
        parent="father",
        moment="home_care_weighted",
        is_other_parent_alive=False,
        weight=weight,
    )

    combination_care_by_father_health_couple = get_caregiving_status_by_parental_health(
        father_couple,
        parent="father",
        moment="combination_care_weighted",
        is_other_parent_alive=True,
        weight=weight,
    )
    combination_care_by_father_health_single = get_caregiving_status_by_parental_health(
        father_single,
        parent="father",
        moment="combination_care_weighted",
        is_other_parent_alive=False,
        weight=weight,
    )

    return pd.concat(
        [
            informal_care_by_father_health_couple,
            combination_care_by_father_health_couple,
            home_care_by_father_health_couple,
            # only_informal_care_by_father_health_couple,
            # only_informal_care_by_father_health_single,
            informal_care_by_father_health_single,
            home_care_by_father_health_single,
            combination_care_by_father_health_single,
            #     only_home_care_by_father_health_couple,
            #     only_home_care_by_father_health_single,
        ],
        ignore_index=False,
        axis=0,
    )


def get_employment_by_caregiving_status_by_age_bin(
    dat,
    age_bins_coarse,
    intensive_care_var,
    weight,
):
    share_working_informal_care_by_age_bin = get_share_by_informal_care_type_by_age_bin(
        dat,
        age_bins=age_bins_coarse,
        moment="working_part_or_full_time",
        is_caregiver=True,
        care_type=intensive_care_var,
        weight=weight,
    )
    share_working_no_informal_care_by_age_bin = (
        get_share_by_informal_care_type_by_age_bin(
            dat,
            age_bins=age_bins_coarse,
            moment="working_part_or_full_time",
            is_caregiver=False,
            care_type=intensive_care_var,
            weight=weight,
        )
    )

    share_not_working_informal_care_by_age_bin = (
        get_share_by_informal_care_type_by_age_bin(
            dat,
            age_bins=age_bins_coarse,
            moment="not_working_part_or_full_time",
            is_caregiver=True,
            care_type=intensive_care_var,
            weight=weight,
        )
    )
    share_not_working_no_informal_care_by_age_bin = (
        get_share_by_informal_care_type_by_age_bin(
            dat,
            age_bins=age_bins_coarse,
            moment="not_working_part_or_full_time",
            is_caregiver=False,
            care_type=intensive_care_var,
            weight=weight,
        )
    )

    share_working_full_time_informal_care_by_age_bin = (
        get_share_by_informal_care_type_by_age_bin(
            dat,
            age_bins=age_bins_coarse,
            moment="full_time",
            is_caregiver=True,
            care_type=intensive_care_var,
            weight=weight,
        )
    )
    share_working_full_time_no_informal_care_by_age_bin = (
        get_share_by_informal_care_type_by_age_bin(
            dat,
            age_bins=age_bins_coarse,
            moment="full_time",
            is_caregiver=False,
            care_type=intensive_care_var,
            weight=weight,
        )
    )

    share_working_part_time_informal_care_by_age_bin = (
        get_share_by_informal_care_type_by_age_bin(
            dat,
            age_bins=age_bins_coarse,
            moment="part_time",
            is_caregiver=True,
            care_type=intensive_care_var,
            weight=weight,
        )
    )
    share_working_part_time_no_informal_care_by_age_bin = (
        get_share_by_informal_care_type_by_age_bin(
            dat,
            age_bins=age_bins_coarse,
            moment="part_time",
            is_caregiver=False,
            care_type=intensive_care_var,
            weight=weight,
        )
    )

    return pd.concat(
        [
            1 - share_working_informal_care_by_age_bin,
            share_not_working_informal_care_by_age_bin,
            share_working_part_time_informal_care_by_age_bin,
            share_working_full_time_informal_care_by_age_bin,
            #
            1 - share_working_no_informal_care_by_age_bin,
            share_not_working_no_informal_care_by_age_bin,
            share_working_part_time_no_informal_care_by_age_bin,
            share_working_full_time_no_informal_care_by_age_bin,
        ],
        ignore_index=False,
        axis=0,
    )


def get_employment_share_by_age_share(dat, weight):
    """Get share working by age from SHARE data."""
    share_not_working_by_age = get_share_by_age(
        dat,
        moment="not_working_part_or_full_time",
        weight=weight,
    )
    share_working_by_age = get_share_by_age(
        dat,
        moment="working_part_or_full_time",
        weight=weight,
    )
    share_working_full_time_by_age = get_share_by_age(
        dat,
        moment="full_time",
        weight=weight,
    )
    share_working_part_time_by_age = get_share_by_age(
        dat,
        moment="part_time",
        weight=weight,
    )

    return pd.concat(
        [
            share_working_by_age,
            share_not_working_by_age,
            share_working_part_time_by_age,
            share_working_full_time_by_age,
        ],
        ignore_index=False,
        axis=0,
    )


def get_employment_share_by_age_bin_share(dat, age_bins_fine, weight):
    """Get employment share by age bin from SHARE data."""
    share_not_working_by_age_bin = get_share_by_age_bin(
        dat,
        age_bins=age_bins_fine,
        moment="not_working_part_or_full_time",
        weight=weight,
    )
    share_working_by_age_bin = get_share_by_age_bin(
        dat,
        age_bins=age_bins_fine,
        moment="working_part_or_full_time",
        weight=weight,
    )
    share_working_full_time_by_age_bin = get_share_by_age_bin(
        dat,
        age_bins=age_bins_fine,
        moment="full_time",
        weight=weight,
    )
    share_working_part_time_by_age_bin = get_share_by_age_bin(
        dat,
        age_bins=age_bins_fine,
        moment="part_time",
        weight=weight,
    )

    return pd.concat(
        [
            share_working_by_age_bin,
            share_not_working_by_age_bin,
            share_working_part_time_by_age_bin,
            share_working_full_time_by_age_bin,
        ],
        ignore_index=False,
        axis=0,
    )


# ================================================================================
# Auxiliary functions
# ================================================================================


def get_work_transition_unweighted(dat, previous_choice, current_choice):
    """Get transition from previous to current work status."""
    return pd.Series(
        {
            f"transition_from_{previous_choice}_to_{current_choice}": len(
                dat[
                    (dat[f"lagged_{previous_choice}"] == True)
                    & (dat[current_choice] == True)
                ],
            )
            / len(
                dat[
                    (dat[f"lagged_{previous_choice}"] == True)
                    & (dat[current_choice].notna())
                ],
            ),
        },
    )


def get_work_transition_weighted(dat, previous_choice, current_choice, weight):
    """Get transition from previous to current work status using survey weights."""
    return pd.Series(
        {
            f"transition_weighted_from_{previous_choice}_to_{current_choice}": dat.loc[
                (dat[f"lagged_{previous_choice}"] == True)
                & (dat[current_choice] == True),
                current_choice,
            ].sum()
            / dat.loc[
                (dat[f"lagged_{previous_choice}"] == True)
                & (dat[current_choice].notna()),
                weight,
            ].sum(),
        },
    )


def get_care_transition_unweighted(dat, previous_choice, current_choice):
    """Get transition from previous to current caregiving status."""
    return pd.Series(
        {
            f"transition_from_{previous_choice}_to_{current_choice}": len(
                dat[
                    (dat[f"lagged_{previous_choice}"] == True)
                    & (dat[current_choice] == True)
                ],
            )
            / len(
                dat[
                    (dat[f"lagged_{previous_choice}"] == True)
                    & (dat[current_choice].notna())
                ],
            ),
        },
    )


def get_care_transition_weighted(dat, previous_choice, current_choice, weight):
    """Get transition from previous to current caregiving status using weights."""
    _previous_choice_string = (
        str(previous_choice)
        .replace("intensive_care_no_other", "informal_care")
        .replace("_weighted", "")
        .replace("_intensive", "")
        .replace("_child", "")
    )

    _current_choice_string = (
        str(current_choice)
        .replace("intensive_care_no_other", "informal_care")
        .replace("_weighted", "")
        .replace("_intensive", "")
        .replace("_child", "")
    )

    return pd.Series(
        {
            f"{_previous_choice_string}_to_{_current_choice_string}": dat.loc[
                dat[f"lagged_{previous_choice}"] == True,
                current_choice,
            ].sum()
            / dat.loc[
                (dat[f"lagged_{previous_choice}"] == True)
                & (dat[current_choice].notna()),
                weight,
            ].sum(),
        },
    )


# ================================================================================
# Moment functions
# ================================================================================


def get_share_by_age(
    dat,
    moment,
    weight="hh_weight",
):
    """Get share of people by age."""
    return pd.Series(
        {
            f"{moment}_{age}": dat.loc[
                (dat["age"] == age),
                moment,
            ].sum()
            / dat.loc[
                (dat["age"] == age),
                weight,
            ].sum()
            for age in range(MIN_AGE, MAX_AGE)
        },
    )


def get_share_by_age_bin(
    dat,
    age_bins,
    moment,
    weight="hh_weight",
):
    """Get share of people by age bin."""
    return pd.Series(
        {
            f"{moment}_{age_bin[0]}_{age_bin[1]}": dat.loc[
                (dat["age"] > age_bin[0]) & (dat["age"] <= age_bin[1]),
                moment,
            ].sum()
            / dat.loc[
                (dat["age"] > age_bin[0]) & (dat["age"] <= age_bin[1]),
                weight,
            ].sum()
            for age_bin in age_bins
        },
    )


def get_share_by_informal_care_type_by_age_bin(
    dat,
    age_bins,
    moment,
    is_caregiver,
    care_type,
    weight="hh_weight",
):
    """Get share of people by informal care type and age bin."""
    is_care = (1 - is_caregiver) * "no_" + "informal_care"

    return pd.Series(
        {
            f"{moment}_{is_care}_{age_bin[0]}_{age_bin[1]}": dat.loc[
                (dat[care_type] == is_caregiver)
                & (dat["age"] > age_bin[0])
                & (dat["age"] <= age_bin[1]),
                moment,
            ].sum()
            / dat.loc[
                (dat[care_type] == is_caregiver)
                & (dat["age"] > age_bin[0])
                & (dat["age"] <= age_bin[1]),
                weight,
            ].sum()
            for age_bin in age_bins
        },
    )


def get_share_by_informal_care_type(dat, moment, is_caregiver, care_type, weight):
    """Get share of people by informal care type."""
    is_care = (1 - is_caregiver) * "no" + "informal_care"

    return pd.Series(
        {
            f"{moment}_{is_care}": dat.loc[
                (dat[care_type] == is_caregiver),
                moment,
            ].sum()
            / dat.loc[
                (dat[care_type] == is_caregiver),
                weight,
            ].sum(),
        },
    )


def get_income_by_age(dat, moment, weight):
    """Calculate mean income by age."""
    return pd.Series(
        {
            f"{moment}_{age}": dat.loc[
                (dat["age"] == age),
                moment,
            ].sum()
            / dat.loc[
                (dat["age"] == age),
                weight,
            ].sum()
            for age in range(MIN_AGE, MAX_AGE)
        },
    )


def get_income_by_age_bin(dat, age_bins, moment, weight):
    """Calculate mean income by age bin."""
    return pd.Series(
        {
            f"{moment}_{age_bin[0]}_{age_bin[1]}": dat.loc[
                (dat["age"] > age_bin[0]) & (dat["age"] <= age_bin[1]),
                moment,
            ].sum()
            / dat.loc[
                (dat["age"] > age_bin[0]) & (dat["age"] <= age_bin[1]),
                weight,
            ].sum()
            for age_bin in age_bins
        },
    )


def get_income_by_employment_by_age_bin(
    dat,
    age_bins,
    employment_status,
    moment,
    weight,
):
    """Calculate mean income by age bin."""
    return pd.Series(
        {
            f"{moment}_{employment_status}_{age_bin[0]}_{age_bin[1]}": dat.loc[
                (dat[employment_status] > 0)
                & (dat["age"] > age_bin[0])
                & (dat["age"] <= age_bin[1]),
                moment,
            ].sum()
            / dat.loc[
                (dat[employment_status] > 0)
                & (dat["age"] > age_bin[0])
                & (dat["age"] <= age_bin[1]),
                weight,
            ].sum()
            for age_bin in age_bins
        },
    )


def get_wealth_by_age_bin(dat, age_bins, moment, weight):
    """Calculate mean wealth by age bin."""
    moment_string = moment.replace("hnetw", "wealth")
    return pd.Series(
        {
            f"{moment_string}_{age_bin[0]}_{age_bin[1]}": dat.loc[
                (dat["age"] > age_bin[0]) & (dat["age"] <= age_bin[1]),
                moment,
            ].sum()
            / dat.loc[
                (dat["age"] > age_bin[0]) & (dat["age"] <= age_bin[1]),
                weight,
            ].sum()
            for age_bin in age_bins
        },
    )


def get_income_by_caregiving_status_and_age_bin(
    dat,
    age_bins,
    moment,
    is_caregiver,
    care_type,
    weight,
):
    """Calculate mean income by caregiving status and age bin."""
    is_care = (1 - is_caregiver) * "no" + "informal_care"

    return pd.Series(
        {
            f"{moment}_{is_care}_{age_bin[0]}_{age_bin[1]}": dat.loc[
                (dat["age"] > age_bin[0])
                & (dat["age"] <= age_bin[1])
                & (dat[care_type] == is_caregiver),
                moment,
            ].sum()
            / dat.loc[
                (dat["age"] > age_bin[0])
                & (dat["age"] <= age_bin[1])
                & (dat[care_type] == is_caregiver),
                weight,
            ].sum()
            for age_bin in age_bins
        },
    )


def get_wealth_by_caregiving_status_and_age_bin(
    dat,
    age_bins,
    moment,
    is_caregiver,
    care_type,
    weight,
):
    """Calculate mean wealth by caregiving status and age bin."""
    is_care = (1 - is_caregiver) * "no" + "informal_care"

    return pd.Series(
        {
            f"{moment}_{is_care}_{age_bin[0]}_{age_bin[1]}": dat.loc[
                (dat["age"] > age_bin[0])
                & (dat["age"] <= age_bin[1])
                & (dat[care_type] == is_caregiver),
                moment,
            ].sum()
            / dat.loc[
                (dat["age"] > age_bin[0])
                & (dat["age"] <= age_bin[1])
                & (dat[care_type] == is_caregiver),
                weight,
            ].sum()
            for age_bin in age_bins
        },
    )


# ================================================================================
# Auxiliary?
# ================================================================================


def get_share_informal_care_by_age_bin(
    dat,
    intensive_care_var,
    weight,
    age_bins_coarse,
):
    dat["intensive_care_weighted"] = dat[intensive_care_var] * dat[weight]

    share_intensive_care = []
    share_intensive_care += [
        dat.loc[
            (dat["age"] > age_bin[0]) & (dat["age"] <= age_bin[1]),
            "intensive_care_weighted",
        ].sum()
        / dat.loc[
            (dat["age"] > age_bin[0]) & (dat["age"] <= age_bin[1]),
            weight,
        ].sum()
        for age_bin in age_bins_coarse
    ]
    return pd.Series(
        {
            f"share_informal_care_{age_bin[0]}_{age_bin[1]}": share_intensive_care[i]
            for i, age_bin in enumerate(age_bins_coarse)
        },
    )


def get_share_informal_care_to_mother_by_age_bin(dat, weight, age_bins_coarse):
    dat["care_to_mother_intensive_weighted"] = dat["care_to_mother_intensive"]

    share_intensive_care = []
    share_intensive_care += [
        dat.loc[
            (dat["age"] > age_bin[0]) & (dat["age"] <= age_bin[1]),
            "care_to_mother_intensive_weighted",
        ].sum()
        / dat.loc[
            (dat["age"] > age_bin[0]) & (dat["age"] <= age_bin[1]),
            weight,
        ].sum()
        for age_bin in age_bins_coarse
    ]

    return pd.Series(
        {
            f"share_informal_care_{age_bin[0]}_{age_bin[1]}": share_intensive_care[i]
            for i, age_bin in enumerate(age_bins_coarse)
        },
    )


# ================================================================================
# Parent-child sample
# ================================================================================


def get_caregiving_status_by_parental_health_any_sibling(
    dat,
    moment,
    parent,
    weight,
):
    """Get caregiving status by health and presence of sibling.

    Share of people providing informal care by health and presence of sibling out of all
    people with parents of that health category and sibling status.

    """
    moment_string = moment.replace("_weighted", "").replace("_child", "")

    return pd.Series(
        {
            f"{moment_string}_{parent}_health_{health}": dat.loc[
                dat["health"] == health,
                moment,
            ].sum()
            / dat.loc[
                dat["health"] == health,
                weight,
            ].sum()
            for health in [MEDIUM_HEALTH, BAD_HEALTH]
        },
    )


def get_caregiving_status_by_parental_health_and_presence_of_sibling(
    dat,
    moment,
    parent,
    has_other_sibling,
    sibling_var,
    weight,
):
    """Get caregiving status by health and presence of sibling.

    Share of people providing informal care by health and presence of sibling out of all
    people with parents of that health category and sibling status.

    """
    moment_string = moment.replace("_weighted", "").replace("_child", "")

    sibling_status = (
        has_other_sibling * "sibling" + (1 - has_other_sibling) * "no_sibling"
    )

    return pd.Series(
        {
            f"{moment_string}_{sibling_status}_{parent}_health_{health}": dat.loc[
                (dat[sibling_var] == has_other_sibling) & (dat["health"] == health),
                moment,
            ].sum()
            / dat.loc[
                (dat[sibling_var] == has_other_sibling) & (dat["health"] == health),
                weight,
            ].sum()
            for health in [MEDIUM_HEALTH, BAD_HEALTH]
        },
    )


def get_caregiving_status_by_parental_health(
    dat,
    moment,
    parent,
    is_other_parent_alive,
    weight,
):
    """Get caregiving status by health and marital status of parent."""
    moment_string = moment.replace("_weighted", "").replace("_child", "")
    parent_status = (
        is_other_parent_alive * "couple" + (1 - is_other_parent_alive) * "single"
    )

    return pd.Series(
        {
            f"{moment_string}_{parent}_{parent_status}_health_{health}": dat.loc[
                (dat["married"] == is_other_parent_alive) & (dat["health"] == health),
                moment,
            ].sum()
            / dat.loc[
                (dat["health"] == health) & (dat["married"] == is_other_parent_alive),
                weight,
            ].sum()
            for health in [GOOD_HEALTH, MEDIUM_HEALTH, BAD_HEALTH]
        },
    )


# ================================================================================
# SOEP
# ================================================================================


def get_coefficients_savings_rate_regression():
    """Get coefficients of savings rate regression.

    The coefficients are estimated using the SOEP data. The wealth variables used in the
    calculation of the savings rate are deflated by the consumer price index (CPI) to
    2015 prices.

    """
    return pd.Series(
        {
            "savings_rate_constant": 1.929170502311,
            "savings_rate_age": -0.0755207021,
            "savings_rate_age_squared": 0.0007550297,
            "savings_rate_high_education": 0.0050211845,
            "savings_rate_part_time": 0.0809547016,
            "savings_rate_full_time": 0.1041300926,
            "savings_rate_informal_care": -0.0339010984,
        },
    )


def get_employment_transitions_soep():
    """Get employment transitions of females age 39-70 from SOEP."""
    return pd.Series(
        {
            "not_working_to_not_working": 0.9081446,
            "not_working_to_part_time": 0.07185538,
            "not_working_to_full_time": 0.02,
            #
            "part_time_to_not_working": 0.1070033,
            "part_time_to_part_time": 0.8167875,
            "part_time_to_full_time": 0.07620923,
            #
            "full_time_to_not_working": 0.0558282,
            "full_time_to_part_time": 0.07111375,
            "full_time_to_full_time": 0.873058,
        },
    )


<<<<<<< HEAD
=======
def get_var_employment_transitions_soep():
    """Get variance of employment transitions."""
    return pd.Series(
        {
            "not_working_to_not_working": 0.0000014030153746,
            "not_working_to_part_time": 0.0000011223523576,
            "not_working_to_full_time": 0.0000003261830112,
            #
            "part_time_to_not_working": 0.0000026726781986,
            "part_time_to_part_time": 0.0000041901074618,
            "part_time_to_full_time": 0.0000019742078027,
            #
            "full_time_to_not_working": 0.0000015082989226,
            "full_time_to_part_time": 0.0000019227102296,
            "full_time_to_full_time": 0.0000032040667450,
        },
    )


>>>>>>> 32392ce9
def get_employment_transitions_soep_51_to_65():
    """Get employment transitions of females age 51-65 from SOEP."""
    return pd.Series(
        {
            "not_working_to_not_working": 0.93383000,
            "not_working_to_part_time": 0.05226726,
            "not_working_to_full_time": 0.01390274,
            #
            "part_time_to_not_working": 0.1275953,
            "part_time_to_part_time": 0.80193001,
            "part_time_to_full_time": 0.07047471,
            #
            "full_time_to_not_working": 0.06666667,
            "full_time_to_part_time": 0.06812715,
            "full_time_to_full_time": 0.86520619,
        },
    )


def get_employment_by_caregiving_status_soep():
    """Get employment by caregiving status of females age 51-65."""
    return pd.Series(
        {
            "not_working_no_informal_care": 0.4313806,
            "part_time_no_informal_care": 0.2589699,
            "full_time_no_informal_care": 0.3096495,
            #
            "not_working_informal_care": 0.4925068,
            "part_time_informal_care": 0.2897366,
            "full_time_informal_care": 0.2177566,
        },
    )


def get_employment_by_age_soep():
    """Get employment shares by age of females age 39-70.

    "not_working_age_39": 0.3873923, "part_time_age_39": 0.35843870, "full_time_age_39":
    0.254168957,

    "not_working_age_70": 0.9805623,
    "part_time_age_70": 0.01388407,
    "full_time_age_70": 0.005553627,

    """
    return pd.Series(
        {
            # not working
            # "not_working_age_40": 0.3624795,
            "not_working_age_41": 0.3429091,
            # "not_working_age_42": 0.3217345,
            "not_working_age_43": 0.3128681,
            # "not_working_age_44": 0.3001430,
            "not_working_age_45": 0.2968833,
            # "not_working_age_46": 0.2921024,
            "not_working_age_47": 0.2930369,
            # "not_working_age_48": 0.2827195,
            "not_working_age_49": 0.2772086,
            # "not_working_age_50": 0.2789733,
            "not_working_age_51": 0.2890753,
            # "not_working_age_52": 0.2981818,
            "not_working_age_53": 0.3093333,
            # "not_working_age_54": 0.3253968,
            "not_working_age_55": 0.3312008,
            # "not_working_age_56": 0.3494705,
            "not_working_age_57": 0.3658537,
            # "not_working_age_58": 0.4085761,
            "not_working_age_59": 0.4484105,
            # "not_working_age_60": 0.5026279,
            "not_working_age_61": 0.6012961,
            # "not_working_age_62": 0.6930100,
            "not_working_age_63": 0.7615607,
            # "not_working_age_64": 0.8543746,
            "not_working_age_65": 0.8963161,
            # "not_working_age_66": 0.9447926,
            "not_working_age_67": 0.9586930,
            # "not_working_age_68": 0.9703130,
            "not_working_age_69": 0.9747814,
            # part-time
            # "part_time_age_40": 0.37338666,
            "part_time_age_41": 0.37436364,
            # "part_time_age_42": 0.38436831,
            "part_time_age_43": 0.38283063,
            # "part_time_age_44": 0.38827315,
            "part_time_age_45": 0.38005343,
            # "part_time_age_46": 0.37396322,
            "part_time_age_47": 0.36248392,
            # "part_time_age_48": 0.35486308,
            "part_time_age_49": 0.36013918,
            # "part_time_age_50": 0.34748272,
            "part_time_age_51": 0.33326514,
            # "part_time_age_52": 0.32491979,
            "part_time_age_53": 0.31377778,
            # "part_time_age_54": 0.30905696,
            "part_time_age_55": 0.31471457,
            # "part_time_age_56": 0.30509329,
            "part_time_age_57": 0.29766588,
            # "part_time_age_58": 0.27831715,
            "part_time_age_59": 0.25571668,
            # "part_time_age_60": 0.23430152,
            "part_time_age_61": 0.18230487,
            # "part_time_age_62": 0.14037090,
            "part_time_age_63": 0.11734104,
            # "part_time_age_64": 0.07310628,
            "part_time_age_65": 0.05763518,
            # "part_time_age_66": 0.03640704,
            "part_time_age_67": 0.02897657,
            # "part_time_age_68": 0.02065182,
            "part_time_age_69": 0.01782112,
            # full-time
            # "full_time_age_40": 0.264133794,
            "full_time_age_41": 0.282727273,
            # "full_time_age_42": 0.293897216,
            "full_time_age_43": 0.304301267,
            # "full_time_age_44": 0.311583840,
            "full_time_age_45": 0.323063224,
            # "full_time_age_46": 0.333934367,
            "full_time_age_47": 0.344479148,
            # "full_time_age_48": 0.362417375,
            "full_time_age_49": 0.362652233,
            # "full_time_age_50": 0.373543929,
            "full_time_age_51": 0.377659574,
            # "full_time_age_52": 0.376898396,
            "full_time_age_53": 0.376888889,
            # "full_time_age_54": 0.365546218,
            "full_time_age_55": 0.354084646,
            # "full_time_age_56": 0.345436208,
            "full_time_age_57": 0.336480462,
            # "full_time_age_58": 0.313106796,
            "full_time_age_59": 0.295872839,
            # "full_time_age_60": 0.263070539,
            "full_time_age_61": 0.216398986,
            # "full_time_age_62": 0.166619116,
            "full_time_age_63": 0.121098266,
            # "full_time_age_64": 0.072519084,
            "full_time_age_65": 0.046048723,
            # "full_time_age_66": 0.018800358,
            "full_time_age_67": 0.012330456,
            # "full_time_age_68": 0.009035173,
            "full_time_age_69": 0.007397445,
        },
    )


def get_employment_by_age_bin_informal_parental_caregivers_soep():
    """Get employment shares by age bin of informal parental caregivers.

    return pd.Series({
        "not_working_age_40_45": 0.4051896,
        "part_time_age_40_45": 0.3702595,
        "full_time_age_40_45": 0.2245509,
        #
        "not_working_age_45_50": 0.3209970,
        "part_time_age_45_50": 0.3655589,
        "full_time_age_45_50": 0.3134441,
        #
        "not_working_age_50_55": 0.3302812,
        "part_time_age_50_55": 0.3871812,
        "full_time_age_50_55": 0.2825376,
        #
        "not_working_age_55_60": 0.4206566,
        "part_time_age_55_60": 0.3201094,
        "full_time_age_55_60": 0.2592339,
        #
        "not_working_age_60_65": 0.7387153,
        "part_time_age_60_65": 0.1336806,
        "full_time_age_60_65": 0.1276042,
        #
        "not_working_age_65_70": 0.9545455,
        "part_time_age_65_70": 0.0275974,
        "full_time_age_65_70": 0.0178571,
    })

    """
    return pd.Series(
        {
            "not_working_age_40_45": 0.4051896,
            "not_working_age_45_50": 0.3209970,
            "not_working_age_50_55": 0.3302812,
            "not_working_age_55_60": 0.4206566,
            "not_working_age_60_65": 0.7387153,
            "not_working_age_65_70": 0.9545455,
            #
            "part_time_age_40_45": 0.3702595,
            "part_time_age_45_50": 0.3655589,
            "part_time_age_50_55": 0.3871812,
            "part_time_age_55_60": 0.3201094,
            "part_time_age_60_65": 0.1336806,
            "part_time_age_65_70": 0.0275974,
            #
            "full_time_age_40_45": 0.2245509,
            "full_time_age_45_50": 0.3134441,
            "full_time_age_50_55": 0.2825376,
            "full_time_age_55_60": 0.2592339,
            "full_time_age_60_65": 0.1276042,
            "full_time_age_65_70": 0.0178571,
        },
    )


def get_employment_by_age_bin_non_informal_caregivers_soep():
    """Get employment shares by age bin of non-informal caregivers."""
    return pd.Series(
        {
            "not_working_age_40_45": 0.3199924,
            "not_working_age_45_50": 0.2835182,
            "not_working_age_50_55": 0.2951276,
            "not_working_age_55_60": 0.3752067,
            "not_working_age_60_65": 0.6762942,
            "not_working_age_65_70": 0.9477137,
            #
            "part_time_age_40_45": 0.38325688,
            "part_time_age_45_50": 0.36695721,
            "part_time_age_50_55": 0.32171694,
            "part_time_age_55_60": 0.28790557,
            "part_time_age_60_65": 0.15151144,
            "part_time_age_65_70": 0.03306054,
            #
            "full_time_age_40_45": 0.296750765,
            "full_time_age_45_50": 0.349524564,
            "full_time_age_50_55": 0.383155452,
            "full_time_age_55_60": 0.336887723,
            "full_time_age_60_65": 0.172194346,
            "full_time_age_65_70": 0.019225773,
        },
    )


def get_share_informal_maternal_care_by_age_bin_soep():

    return pd.Series(
        {
            "share_informal_care_40_45": 0.02980982,
            "share_informal_care_45_50": 0.04036255,
            "share_informal_care_50_55": 0.05350986,
            "share_informal_care_55_60": 0.06193384,
            "share_informal_care_60_65": 0.05304824,
            "share_informal_care_65_70": 0.03079298,
        },
    )


# ================================================================================


def multiply_rows_with_weight(dat, weight):
    """Weight each row of a DataFrame by survey weight."""
    # Create a DataFrame of weights with the same shape as dat
    weights = dat[weight].to_numpy().reshape(-1, 1)

    static_cols = [
        "mergeid",
        "int_year",
        "int_month",
        "age",
        "care",
        "any_care",
        "light_care",
        "intensive_care",
        weight,
    ]
    data_columns = dat.drop(columns=static_cols).to_numpy()

    result = data_columns * weights

    dat_weighted = pd.DataFrame(
        result,
        columns=[col for col in dat.columns if col not in static_cols],
    )
    dat_weighted.insert(0, "mergeid", dat["mergeid"])
    dat_weighted.insert(1, "int_year", dat["int_year"])
    dat_weighted.insert(2, "int_month", dat["int_month"])
    dat_weighted.insert(3, "age", dat["age"])
    dat_weighted.insert(4, weight, dat[weight])
    dat_weighted.insert(5, "care", dat["care"])
    dat_weighted.insert(6, "any_care", dat["any_care"])
    dat_weighted.insert(7, "light_care", dat["light_care"])
    dat_weighted.insert(8, "intensive_care", dat["intensive_care"])

    dat_weighted[f"{weight}_avg"] = dat_weighted.groupby("mergeid")[weight].transform(
        "mean",
    )

    return dat_weighted


# ================================================================================
# Deflate
# ================================================================================


def deflate_income_and_wealth(dat, cpi):
    """Deflate income and wealth data."""
    dat = dat.copy()

    base_year_cpi = cpi[cpi["int_year"] == BASE_YEAR]["cpi"].iloc[0]
    cpi["normalized_cpi"] = (cpi["cpi"] / base_year_cpi) * 100

    dat_with_cpi = dat.merge(cpi, on="int_year")

    vars_to_deflate = [
        "hnetw",
        "thinc",
        "thinc2",
        "ydip",
        "yind",
        "labor_income",
        "labor_income_monthly",
        "hourly_wage",
    ]

    for var in vars_to_deflate:
        dat_with_cpi[f"real_{var}"] = (
            dat_with_cpi[var] * 100 / dat_with_cpi["normalized_cpi"]
        )

    return dat_with_cpi<|MERGE_RESOLUTION|>--- conflicted
+++ resolved
@@ -7,8 +7,6 @@
 are used.
 
 """
-
-import pytask
 
 from pathlib import Path
 from typing import Annotated
@@ -1946,8 +1944,6 @@
     )
 
 
-<<<<<<< HEAD
-=======
 def get_var_employment_transitions_soep():
     """Get variance of employment transitions."""
     return pd.Series(
@@ -1967,7 +1963,6 @@
     )
 
 
->>>>>>> 32392ce9
 def get_employment_transitions_soep_51_to_65():
     """Get employment transitions of females age 51-65 from SOEP."""
     return pd.Series(
