--- conflicted
+++ resolved
@@ -136,7 +136,6 @@
     )
 
     # income by age, working and non-working?
-    net_income_by_age = get_income_by_age(dat, moment="labor_income", weight=weight)
     net_income_by_age_bin = get_income_by_age_bin(
         dat,
         age_bins=age_bins_fine,
@@ -161,11 +160,7 @@
     )
 
     income_and_wealth = pd.concat(
-<<<<<<< HEAD
-        [net_income_by_age, net_income_by_age_bin, wealth_by_age_bin],
-=======
         [net_income_by_age_bin, wealth_by_age_bin],
->>>>>>> ea66120d
         ignore_index=False,
         axis=0,
     )
