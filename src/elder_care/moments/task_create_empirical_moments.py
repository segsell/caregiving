--- conflicted
+++ resolved
@@ -219,7 +219,6 @@
     # Parent child data (mother)
     # ================================================================================
 
-<<<<<<< HEAD
     # parent = parent_hh_weight.copy()
 
     # parent["informal_care_child_weighted"] = (
@@ -270,73 +269,16 @@
     #         weight=weight,
     #     )
     # )
-=======
-    parent = parent_hh_weight.copy()
-
-    parent["no_care_weighted"] = parent["no_care"] * parent[weight]
-    parent["informal_care_child_weighted"] = (
-        parent["informal_care_child"] * parent[weight]
-    )
-    parent["home_care_weighted"] = parent["home_care"] * parent[weight]
-    parent["formal_care_weighted"] = parent["formal_care"] * parent[weight]
-    parent["combination_care_weighted"] = parent["combination_care"] * parent[weight]
-    parent["no_combination_care_weighted"] = (
-        parent["no_combination_care"] * parent[weight]
-    )
-
-    parent["informal_care_child_no_comb_weighted"] = (
-        parent["informal_care_child_no_comb"] * parent[weight]
-    )
-    parent["formal_care_no_comb_weighted"] = (
-        parent["formal_care_no_comb"] * parent[weight]
-    )
-
-    dat["no_intensive_informal_weighted"] = dat["no_intensive_informal"] * dat[weight]
-    dat["intensive_care_no_other_weighted"] = (
-        dat["intensive_care_no_other"] * dat[weight]
-    )
-    intensive_care_var_weighted = "intensive_care_no_other_weighted"
-
-    parent["no_home_care_weighted"] = parent["no_home_care"] * parent[weight]
-    parent["no_informal_care_child_weighted"] = (
-        parent["no_informal_care_child"] * parent[weight]
-    )
-    parent["only_formal_weighted"] = parent["only_formal"] * parent[weight]
-    parent["no_only_formal_weighted"] = parent["no_only_formal"] * parent[weight]
-    parent["no_only_informal_weighted"] = parent["no_only_informal"] * parent[weight]
-
-    mother = parent[(parent["gender"] == FEMALE)]
-
-    parent["only_informal_care_child_weighted"] = (
-        parent["informal_care_child"] * parent[weight]
-    )
-    parent["no_only_informal_care_child_weighted"] = (
-        parent["no_informal_care_child"] * parent[weight]
-    )
-    parent["no_home_care_weighted"] = parent["no_home_care"] * parent[weight]
-    parent["no_formal_care_weighted"] = parent["no_formal_care"] * parent[weight]
-    parent["no_informal_care_child_weighted"] = (
-        parent["no_informal_care_child"] * parent[weight]
-    )
-
-    caregiving_by_mother_health_and_presence_of_sibling = (
-        get_caregiving_status_by_mother_health_and_presence_of_sibling(
-            mother,
-            sibling_var="has_two_daughters",
-            weight=weight,
-        )
-    )
->>>>>>> 5b32a9ce
-
-    first_half = caregiving_by_mother_health_and_presence_of_sibling[:4]
-    second_half = caregiving_by_mother_health_and_presence_of_sibling[4:]
-
-    normalized_first_half = first_half / first_half.sum()
-    normalized_second_half = second_half / second_half.sum()
-
-    caregiving_by_mother_health_and_presence_of_sibling_normalized = pd.concat(
-        [normalized_first_half, normalized_second_half],
-    )
+
+    # first_half = caregiving_by_mother_health_and_presence_of_sibling[:4]
+    # second_half = caregiving_by_mother_health_and_presence_of_sibling[4:]
+
+    # normalized_first_half = first_half / first_half.sum()
+    # normalized_second_half = second_half / second_half.sum()
+
+    # caregiving_by_mother_health_and_presence_of_sibling_normalized = pd.concat(
+    #     [normalized_first_half, normalized_second_half],
+    # )
 
     # ================================================================================
     # Labor and caregiving transitions
@@ -373,17 +315,12 @@
     all_moments = pd.concat(
         [
             employment_by_age_soep,
-            ols_coeffs_savings_rate,
+            # ols_coeffs_savings_rate,
             # employment_by_age_bin_non_caregivers_soep,
             # employment_by_age_bin_caregivers_soep,
             # #
-<<<<<<< HEAD
             # share_informal_care_age_bin,
             # caregiving_by_mother_health_and_presence_of_sibling,
-=======
-            # share_informal_care_by_age_bin,
-            # caregiving_by_mother_health_and_presence_of_sibling_normalized,
->>>>>>> 5b32a9ce
             # #
             employment_transitions_soep,
             # care_transitions_estimation_data,
@@ -1018,7 +955,6 @@
 
 def get_caregiving_status_by_mother_health_and_presence_of_sibling(
     mother,
-    sibling_var,
     weight,
 ):
     """Get caregiving status by mother's health and marital status.
@@ -1099,46 +1035,46 @@
         )
     )
 
-    no_care_by_mother_health_sibling = (
-        get_caregiving_status_by_parental_health_and_presence_of_sibling(
-            mother,
-            parent="mother",
-            moment="no_care_weighted",
-            has_other_sibling=True,
-            sibling_var=sibling_var,
-            weight=weight,
-        )
-    )
-    informal_care_by_mother_health_sibling = (
-        get_caregiving_status_by_parental_health_and_presence_of_sibling(
-            mother,
-            parent="mother",
-            moment="informal_care_child_no_comb_weighted",
-            has_other_sibling=True,
-            sibling_var=sibling_var,
-            weight=weight,
-        )
-    )
-    formal_care_by_mother_health_sibling = (
-        get_caregiving_status_by_parental_health_and_presence_of_sibling(
-            mother,
-            parent="mother",
-            moment="formal_care_no_comb_weighted",
-            has_other_sibling=True,
-            sibling_var=sibling_var,
-            weight=weight,
-        )
-    )
-    combination_care_by_mother_health_sibling = (
-        get_caregiving_status_by_parental_health_and_presence_of_sibling(
-            mother,
-            parent="mother",
-            moment="combination_care_weighted",
-            has_other_sibling=True,
-            sibling_var=sibling_var,
-            weight=weight,
-        )
-    )
+    # no_care_by_mother_health_sibling = (
+    #     get_caregiving_status_by_parental_health_and_presence_of_sibling(
+    #         mother,
+    #         parent="mother",
+    #         moment="no_care_weighted",
+    #         has_other_sibling=True,
+    #         sibling_var=sibling_var,
+    #         weight=weight,
+    #     )
+    # )
+    # informal_care_by_mother_health_sibling = (
+    #     get_caregiving_status_by_parental_health_and_presence_of_sibling(
+    #         mother,
+    #         parent="mother",
+    #         moment="informal_care_child_no_comb_weighted",
+    #         has_other_sibling=True,
+    #         sibling_var=sibling_var,
+    #         weight=weight,
+    #     )
+    # )
+    # formal_care_by_mother_health_sibling = (
+    #     get_caregiving_status_by_parental_health_and_presence_of_sibling(
+    #         mother,
+    #         parent="mother",
+    #         moment="formal_care_no_comb_weighted",
+    #         has_other_sibling=True,
+    #         sibling_var=sibling_var,
+    #         weight=weight,
+    #     )
+    # )
+    # combination_care_by_mother_health_sibling = (
+    #     get_caregiving_status_by_parental_health_and_presence_of_sibling(
+    #         mother,
+    #         parent="mother",
+    #         moment="combination_care_weighted",
+    #         has_other_sibling=True,
+    #         sibling_var=sibling_var,
+    #         weight=weight,
+    #     )
+    # )
 
     return pd.concat(
         [
