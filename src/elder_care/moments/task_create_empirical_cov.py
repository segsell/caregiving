"""Empirical Variance-Covariance Matrix."""

from pathlib import Path
from typing import Annotated

import pandas as pd
from pytask import Product

from elder_care.config import BLD
<<<<<<< HEAD
from elder_care.model.shared import BAD_HEALTH, MEDIUM_HEALTH
=======
from elder_care.model.shared import BAD_HEALTH, FEMALE
>>>>>>> 5b32a9ce
from elder_care.moments.task_create_empirical_moments import deflate_income_and_wealth


# @pytask.mark.skip(reason="Compare mean with other module")
def task_create_empirical_var(
    path_to_hh_weight: Path = BLD / "data" / "estimation_data_hh_weight.csv",
    # path_to_parent_child_hh_weight: Path = BLD
    # / "data"
    # / "parent_child_data_hh_weight.csv",
    path_to_cpi: Path = BLD / "moments" / "cpi_germany.csv",
    path_to_save: Annotated[Path, Product] = BLD
    / "moments"
    / "empirical_moments_var.csv",
) -> None:
    """Create empirical covariance matrix for the model."""
    dat_hh_weight = pd.read_csv(path_to_hh_weight)
    cpi_data = pd.read_csv(path_to_cpi)

    dat = dat_hh_weight.copy()
    dat = deflate_income_and_wealth(dat, cpi_data)

    # parent_hh_weight = pd.read_csv(path_to_parent_child_hh_weight)
    # weight = "hh_weight"
    # intensive_care_var = "intensive_care_no_other"

    # ================================================================================
    # Parent child data (mother)
    # ================================================================================

    # parent = parent_hh_weight.copy()

    # parent["informal_care_child_weighted"] = (
    #     parent["informal_care_child"] * parent[weight]
    # )
    # parent["home_care_weighted"] = parent["home_care"] * parent[weight]
    # parent["formal_care_weighted"] = parent["formal_care"] * parent[weight]
    # parent["combination_care_weighted"] = parent["combination_care"] * parent[weight]
    # parent["no_combination_care_weighted"] = (
    #     parent["no_combination_care"] * parent[weight]
    # )

    # parent["only_informal_weighted"] = parent["only_informal"] * parent[weight]
    # parent["only_home_care_weighted"] = parent["only_home_care"] * parent[weight]

    # dat["no_intensive_informal_weighted"] = dat["no_intensive_informal"] * dat[weight]
    # dat["intensive_care_no_other_weighted"] = (
    #     dat["intensive_care_no_other"] * dat[weight]
    # )

    # parent["no_home_care_weighted"] = parent["no_home_care"] * parent[weight]
    # parent["no_informal_care_child_weighted"] = (
    #     parent["no_informal_care_child"] * parent[weight]
    # )
    # parent["only_formal_weighted"] = parent["only_formal"] * parent[weight]
    # parent["no_only_formal_weighted"] = parent["no_only_formal"] * parent[weight]
    # parent["no_only_informal_weighted"] = parent["no_only_informal"] * parent[weight]

    # mother = parent[(parent["gender"] == FEMALE)]

    # parent["only_informal_care_child_weighted"] = (
    #     parent["informal_care_child"] * parent[weight]
    # )
    # parent["no_only_informal_care_child_weighted"] = (
    #     parent["no_informal_care_child"] * parent[weight]
    # )
    # parent["no_home_care_weighted"] = parent["no_home_care"] * parent[weight]
    # parent["no_formal_care_weighted"] = parent["no_formal_care"] * parent[weight]
    # parent["no_informal_care_child_weighted"] = (
    #     parent["no_informal_care_child"] * parent[weight]
    # )

    # ================================================================================
    # SOEP
    # ================================================================================

    employment_by_age_soep = get_var_employment_by_age_soep()

    # ols_coeffs_savings_rate = get_var_coefficients_savings_rate_regression_soep()

    # employment_by_age_bin_non_caregivers_soep = (
    #     get_var_employment_by_age_bin_non_informal_caregivers_soep()
    # )
    # employment_by_age_bin_caregivers_soep = (
    #     get_var_employment_by_age_bin_informal_parental_caregivers_soep()
    # )

    # share_informal_care_by_age_bin = (
    #     get_var_share_informal_maternal_care_by_age_bin_soep()
    # )

    employment_transitions_soep = get_var_employment_transitions_soep()

    # ================================================================================
    # SHARE
    # ================================================================================

    # caregiving_by_mother_health_and_presence_of_sibling = (
    #     get_var_caregiving_status_by_mother_health_and_presence_of_sibling(
    #         mother,
    #         sibling_var="has_two_daughters",
    #         weight=weight,
    #     )
    # )

    # care_transitions_estimation_data = get_var_care_transitions_from_estimation_data(
    #     dat,
    #     intensive_care_var=intensive_care_var,
    # )
    # care_transitions_parent_child_data = get_care_transitions_from_parent_child_data(
    #     parent,
    # )

    # ================================================================================
    # Combine variances
    # ================================================================================

    all_vars = pd.concat(
        [
            employment_by_age_soep,
            ols_coeffs_savings_rate,
            # employment_by_age_bin_non_caregivers_soep,
            # employment_by_age_bin_caregivers_soep,
            #
            # share_informal_care_by_age_bin,
            # caregiving_by_mother_health_and_presence_of_sibling,
            #
            employment_transitions_soep,
            # care_transitions_estimation_data,
            # care_transitions_parent_child_data,
        ],
        ignore_index=False,
        axis=0,
    )

    all_vars.to_csv(path_to_save)


def get_var_care_transitions_from_estimation_data(
    dat,
    intensive_care_var,
):
    """Calculate transitions and their unweighted variances."""
    # Collecting transitions and associated data for variance calculation
    transitions = {
        "no_care_to_no_informal_care": get_care_transition_unweighted(
            dat,
            previous_choice="no_intensive_informal",
            current_choice="no_intensive_informal",
        ),
        "no_care_to_informal_care": get_care_transition_unweighted(
            dat,
            previous_choice="no_intensive_informal",
            current_choice=intensive_care_var,
        ),
        "informal_care_to_no_informal_care": get_care_transition_unweighted(
            dat,
            previous_choice=intensive_care_var,
            current_choice="no_intensive_informal",
        ),
        "informal_care_to_informal_care": get_care_transition_unweighted(
            dat,
            previous_choice=intensive_care_var,
            current_choice=intensive_care_var,
        ),
    }

    var_no_care_to_no_informal_care = calculate_unweighted_variance(
        transitions["no_care_to_no_informal_care"],
    )
    var_no_care_to_informal_care = calculate_unweighted_variance(
        transitions["no_care_to_informal_care"],
    )
    var_informal_care_to_no_informal_care = calculate_unweighted_variance(
        transitions["informal_care_to_no_informal_care"],
    )
    var_informal_care_to_informal_care = calculate_unweighted_variance(
        transitions["informal_care_to_informal_care"],
    )

    return pd.Series(
        {
            "no_care_to_no_informal_care": var_no_care_to_no_informal_care,
            "no_care_to_informal_care": var_no_care_to_informal_care,
            "informal_care_to_no_informal_care": var_informal_care_to_no_informal_care,
            "informal_care_to_informal_care": var_informal_care_to_informal_care,
        },
    )


def get_care_transitions_from_parent_child_data(parent):
    """Get unweighted care transitions from parent-child dataset."""
    # Define transitions and their transitions
    transitions = {
        "no_informal_to_no_formal": get_care_transition_unweighted(
            parent,
            previous_choice="no_informal_care_child",
            current_choice="no_formal_care",
        ),
        "no_informal_to_formal": get_care_transition_unweighted(
            parent,
            previous_choice="no_informal_care_child",
            current_choice="formal_care",
        ),
        "informal_to_no_formal": get_care_transition_unweighted(
            parent,
            previous_choice="informal_care_child",
            current_choice="no_formal_care",
        ),
        "informal_to_formal": get_care_transition_unweighted(
            parent,
            previous_choice="informal_care_child",
            current_choice="formal_care",
        ),
        "no_formal_to_no_informal": get_care_transition_unweighted(
            parent,
            previous_choice="no_formal_care",
            current_choice="no_informal_care_child",
        ),
        "no_formal_to_informal": get_care_transition_unweighted(
            parent,
            previous_choice="no_formal_care",
            current_choice="informal_care_child",
        ),
        "formal_to_no_informal": get_care_transition_unweighted(
            parent,
            previous_choice="formal_care",
            current_choice="no_informal_care_child",
        ),
        "formal_to_informal": get_care_transition_unweighted(
            parent,
            previous_choice="formal_care",
            current_choice="informal_care_child",
        ),
        #
        "no_formal_to_no_formal": get_care_transition_unweighted(
            parent,
            previous_choice="no_formal_care",
            current_choice="no_formal_care",
        ),
        "no_formal_to_formal": get_care_transition_unweighted(
            parent,
            previous_choice="no_formal_care",
            current_choice="formal_care",
        ),
        "formal_to_no_formal": get_care_transition_unweighted(
            parent,
            previous_choice="formal_care",
            current_choice="no_formal_care",
        ),
        "formal_to_formal": get_care_transition_unweighted(
            parent,
            previous_choice="formal_care",
            current_choice="formal_care",
        ),
    }

    var_no_informal_to_no_formal = calculate_unweighted_variance(
        transitions["no_informal_to_no_formal"],
    )
    var_no_informal_to_formal = calculate_unweighted_variance(
        transitions["no_informal_to_formal"],
    )
    var_informal_to_no_formal = calculate_unweighted_variance(
        transitions["informal_to_no_formal"],
    )
    var_informal_to_formal = calculate_unweighted_variance(
        transitions["informal_to_formal"],
    )
    var_no_formal_to_no_informal = calculate_unweighted_variance(
        transitions["no_formal_to_no_informal"],
    )
    var_no_formal_to_informal = calculate_unweighted_variance(
        transitions["no_formal_to_informal"],
    )
    var_formal_to_no_informal = calculate_unweighted_variance(
        transitions["formal_to_no_informal"],
    )
    var_formal_to_informal = calculate_unweighted_variance(
        transitions["formal_to_informal"],
    )

    var_no_formal_to_no_formal = calculate_unweighted_variance(
        transitions["no_formal_to_no_formal"],
    )
    var_no_formal_to_formal = calculate_unweighted_variance(
        transitions["no_formal_to_formal"],
    )
    var_formal_to_no_formal = calculate_unweighted_variance(
        transitions["formal_to_no_formal"],
    )
    var_formal_to_formal = calculate_unweighted_variance(
        transitions["formal_to_formal"],
    )

    return pd.Series(
        {
            "no_informal_to_no_formal": var_no_informal_to_no_formal,
            "no_informal_to_formal": var_no_informal_to_formal,
            "informal_to_no_formal": var_informal_to_no_formal,
            "informal_to_formal": var_informal_to_formal,
            #
            "no_formal_to_no_informal": var_no_formal_to_no_informal,
            "no_formal_to_informal": var_no_formal_to_informal,
            "formal_to_no_informal": var_formal_to_no_informal,
            "formal_to_informal": var_formal_to_informal,
            #
            "no_formal_to_no_formal": var_no_formal_to_no_formal,
            "no_formal_to_formal": var_no_formal_to_formal,
            "formal_to_no_formal": var_formal_to_no_formal,
            "formal_to_formal": var_formal_to_formal,
        },
    )


def get_var_caregiving_status_by_mother_health_and_presence_of_sibling(
    mother,
    sibling_var,
    weight,
):
    no_care_mother_bad_health = get_weighted_variance_one_condition(
        dat=mother,
        moment_unweighted="no_care",
        condition_var="health",
        condition_val=BAD_HEALTH,
        weight=weight,
    )
    informal_care_mother_bad_health = get_weighted_variance_one_condition(
        dat=mother,
        moment_unweighted="informal_care_child_no_comb",
        condition_var="health",
        condition_val=BAD_HEALTH,
        weight=weight,
    )
    formal_care_mother_bad_health = get_weighted_variance_one_condition(
        dat=mother,
        moment_unweighted="formal_care_no_comb",
        condition_var="health",
        condition_val=BAD_HEALTH,
        weight=weight,
    )
    comb_care_mother_bad_health = get_weighted_variance_one_condition(
        dat=mother,
        moment_unweighted="combination_care",
        condition_var="health",
        condition_val=BAD_HEALTH,
        weight=weight,
    )

    # no_care_mother_bad_health_sibling = get_weighted_variance_two_conditions(
    #     dat=mother,
    #     moment_unweighted="no_care",
    #     condition_var_one="health",
    #     condition_val_one=BAD_HEALTH,
    #     condition_var_two=sibling_var,
    #     condition_val_two=True,
    #     weight=weight,
    # )
    # informal_mother_bad_health_sibling = get_weighted_variance_two_conditions(
    #     dat=mother,
    #     moment_unweighted="informal_care_child_no_comb",
    #     condition_var_one="health",
    #     condition_val_one=BAD_HEALTH,
    #     condition_var_two=sibling_var,
    #     condition_val_two=True,
    #     weight=weight,
    # )
    # formal_mother_bad_health_sibling = get_weighted_variance_two_conditions(
    #     dat=mother,
    #     moment_unweighted="formal_care_no_comb",
    #     condition_var_one="health",
    #     condition_val_one=BAD_HEALTH,
    #     condition_var_two=sibling_var,
    #     condition_val_two=True,
    #     weight=weight,
    # )
    # comb_mother_bad_health_sibling = get_weighted_variance_two_conditions(
    #     dat=mother,
    #     moment_unweighted="combination_care",
    #     condition_var_one="health",
    #     condition_val_one=BAD_HEALTH,
    #     condition_var_two=sibling_var,
    #     condition_val_two=True,
    #     weight=weight,
    # )

    return pd.Series(
        {
            "no_care_mother_health_2": no_care_mother_bad_health,
            "informal_care_mother_health_2": informal_care_mother_bad_health,
            "formal_care_mother_health_2": formal_care_mother_bad_health,
            "combination_care_mother_health_2": comb_care_mother_bad_health,
            #     "no_care_sibling_mother_health_2": no_care_mother_bad_health_sibling,
            #     "informal_care_sibling_mother_health_2": informal_mother_bad_health_sibling,
            #     "formal_care_sibling_mother_health_2": formal_mother_bad_health_sibling,
            #     "combination_care_sibling_mother_health_2": comb_mother_bad_health_sibling,
        },
    )


# ================================================================================
# Conditional variance
# ================================================================================


def get_weighted_variance_one_condition(
    dat,
    moment_unweighted,
    condition_var,
    condition_val,
    weight,
):
    """Calculate the weighted variance of a moment.

    https://en.wikipedia.org/wiki/Weighted_arithmetic_mean#Weighted_sample_variance

    """
    subset = dat.loc[
        (dat[condition_var] == condition_val),
        [moment_unweighted, weight],
    ]

    # Calculate the weighted mean
    total_weight = subset[weight].sum()
    weighted_mean = (subset[moment_unweighted] * subset[weight]).sum() / total_weight

    # Calculate the unbiased weighted variance
    return ((subset[moment_unweighted] - weighted_mean) ** 2 * subset[weight]).sum() / (
        total_weight - 1
    )


def get_weighted_variance_two_conditions(
    dat,
    moment_unweighted,
    condition_var_one,
    condition_val_one,
    condition_var_two,
    condition_val_two,
    weight,
):
    """Calculate the weighted variance of a moment.

    https://en.wikipedia.org/wiki/Weighted_arithmetic_mean#Weighted_sample_variance

    """
    subset = dat.loc[
        (dat[condition_var_one] == condition_val_one)
        & (dat[condition_var_two] == condition_val_two),
        [moment_unweighted, weight],
    ]

    # Calculate the weighted mean
    total_weight = subset[weight].sum()
    weighted_mean = (subset[moment_unweighted] * subset[weight]).sum() / total_weight

    # Calculate the unbiased weighted variance
    return ((subset[moment_unweighted] - weighted_mean) ** 2 * subset[weight]).sum() / (
        total_weight - 1
    )


# ================================================================================
# Care transitions
# ================================================================================


def get_care_transition_unweighted(dat, previous_choice, current_choice):
    """Calculate unweighted transition probability."""
    transition_cases = dat.loc[
        (dat[f"lagged_{previous_choice}"] == True) & (dat[current_choice] == True)
    ].shape[0]

    total_cases = dat.loc[
        (dat[f"lagged_{previous_choice}"] == True) & (dat[current_choice].notna())
    ].shape[0]

    transition_probability = transition_cases / total_cases

    return {
        "total_cases": total_cases,
        "transition_cases": transition_cases,
        "transition_probability": transition_probability,
    }


def get_care_transition_weighted(dat, previous_choice, current_choice, weight):
    """Get weighted caregiving transition probabilities."""
    lagged_choice_true = dat.loc[dat[f"lagged_{previous_choice}"] == True]

    sum_weights_lagged = lagged_choice_true.loc[
        lagged_choice_true[current_choice].notna(),
        weight,
    ].sum()
    weighted_sum_current = (
        lagged_choice_true[current_choice] * lagged_choice_true[weight]
    ).sum()

    transition_prob = weighted_sum_current / sum_weights_lagged

    return {
        "sum_weights": sum_weights_lagged,
        "weighted_prob_sum": weighted_sum_current,
        "transition_probability": transition_prob,
    }


def calculate_unweighted_variance(transition_info):
    """Calculate the variance of an unweighted transition probability."""
    p = transition_info["transition_probability"]
    n = transition_info["total_cases"]

    if n == 0:
        return None  # Avoid division by zero

    return (p * (1 - p)) / n


def calculate_weighted_variance(dat, transition_info, current_choice, weight):
    """Calculate variance of a weighted transition probability.

    # weighted_variance = variance_numerator / sum_weights if sum_weights != 0 else None

    """
    sum_weights = transition_info["sum_weights"]
    weighted_prob_sum = transition_info["weighted_prob_sum"]
    weighted_mean_prob = weighted_prob_sum / sum_weights

    # Calculate variance
    return (
        (dat[current_choice] - weighted_mean_prob) ** 2 * dat[weight]
    ).sum() / sum_weights


# ================================================================================
# SOEP
# ================================================================================


def get_var_employment_by_age_soep():

    return pd.Series(
        {
            # not working
            "not_working_age_40": 0.23113014,
            "not_working_age_41": 0.22536342,
            "not_working_age_42": 0.21826035,
            "not_working_age_43": 0.21502003,
            "not_working_age_44": 0.21009474,
            "not_working_age_45": 0.20878081,
            "not_working_age_46": 0.20681589,
            "not_working_age_47": 0.20720435,
            "not_working_age_48": 0.20282751,
            "not_working_age_49": 0.20040272,
            "not_working_age_50": 0.20118694,
            "not_working_age_51": 0.20555282,
            "not_working_age_52": 0.20931419,
            "not_working_age_53": 0.21369371,
            "not_working_age_54": 0.21956498,
            "not_working_age_55": 0.22156134,
            "not_working_age_56": 0.22739821,
            "not_working_age_57": 0.23206562,
            "not_working_age_58": 0.24170685,
            "not_working_age_59": 0.24740751,
            "not_working_age_60": 0.25006227,
            "not_working_age_61": 0.23980666,
            "not_working_age_62": 0.21280786,
            "not_working_age_63": 0.18163850,
            "not_working_age_64": 0.12445516,
            "not_working_age_65": 0.09296116,
            "not_working_age_66": 0.05217511,
            "not_working_age_67": 0.03961297,
            "not_working_age_68": 0.02881498,
            "not_working_age_69": 0.02459085,
            # "not_working_age_70": 0.01906649,
            # part-time
            "part_time_age_40": 0.23401160,
            "part_time_age_41": 0.23425810,
            "part_time_age_42": 0.23667154,
            "part_time_age_43": 0.23631351,
            "part_time_age_44": 0.23755958,
            "part_time_age_45": 0.23565479,
            "part_time_age_46": 0.23415695,
            "part_time_age_47": 0.23113179,
            "part_time_age_48": 0.22897852,
            "part_time_age_49": 0.23048351,
            "part_time_age_50": 0.22678326,
            "part_time_age_51": 0.22224495,
            "part_time_age_52": 0.21939385,
            "part_time_age_53": 0.21536914,
            "part_time_age_54": 0.21359061,
            "part_time_age_55": 0.21572239,
            "part_time_age_56": 0.21206485,
            "part_time_age_57": 0.20911575,
            "part_time_age_58": 0.20091090,
            "part_time_age_59": 0.19037875,
            "part_time_age_60": 0.17945396,
            "part_time_age_61": 0.14911182,
            "part_time_age_62": 0.12070135,
            "part_time_age_63": 0.10360206,
            "part_time_age_64": 0.06778166,
            "part_time_age_65": 0.05432950,
            "part_time_age_66": 0.03509204,
            "part_time_age_67": 0.02814561,
            "part_time_age_68": 0.02023185,
            "part_time_age_69": 0.01750941,
            # "part_time_age_70": 0.01369605,
            # full-time
            "full_time_age_40": 0.194402472,
            "full_time_age_41": 0.202829440,
            "full_time_age_42": 0.207558680,
            "full_time_age_43": 0.211739796,
            "full_time_age_44": 0.214537702,
            "full_time_age_45": 0.218732332,
            "full_time_age_46": 0.222462318,
            "full_time_age_47": 0.225854759,
            "full_time_age_48": 0.231114669,
            "full_time_age_49": 0.231180281,
            "full_time_age_50": 0.234055072,
            "full_time_age_51": 0.235080914,
            "full_time_age_52": 0.234896240,
            "full_time_age_53": 0.234895853,
            "full_time_age_54": 0.231976330,
            "full_time_age_55": 0.228765000,
            "full_time_age_56": 0.226167061,
            "full_time_age_57": 0.223319929,
            "full_time_age_58": 0.215128948,
            "full_time_age_59": 0.208390214,
            "full_time_age_60": 0.193918073,
            "full_time_age_61": 0.169618258,
            "full_time_age_62": 0.138896814,
            "full_time_age_63": 0.106464246,
            "full_time_age_64": 0.067279820,
            "full_time_age_65": 0.043941292,
            "full_time_age_66": 0.018452411,
            "full_time_age_67": 0.012182171,
            "full_time_age_68": 0.008956428,
            "full_time_age_69": 0.007345192,
            # "full_time_age_70": 0.005524702,
        },
    )


def get_var_coefficients_savings_rate_regression_soep():

    return pd.Series(
        {
            "savings_rate_constant": 0.000548694929,
            "savings_rate_age": 0.005125798833,
            "savings_rate_age_squared": 0.001756701331,
            "savings_rate_high_education": 0.000000488544,
            "savings_rate_part_time": 0.001620693283,
            "savings_rate_full_time": 0.002157233215,
            # "savings_rate_informal_care": 0.000301182374,
        },
    )


# var
def get_var_employment_by_age_bin_informal_parental_caregivers_soep():

    return pd.Series(
        {
            "not_working_age_40_45": 0.24125176,
            "not_working_age_45_50": 0.21812266,
            "not_working_age_50_55": 0.22134030,
            "not_working_age_55_60": 0.24387144,
            "not_working_age_60_65": 0.19318271,
            "not_working_age_65_70": 0.04345898,
            #
            "part_time_age_40_45": 0.23340033,
            "part_time_age_45_50": 0.23210090,
            "part_time_age_50_55": 0.23742719,
            "part_time_age_55_60": 0.21778835,
            "part_time_age_60_65": 0.11591068,
            "part_time_age_65_70": 0.02687942,
            #
            "full_time_age_40_45": 0.17430175,
            "full_time_age_45_50": 0.21535956,
            "full_time_age_50_55": 0.20284277,
            "full_time_age_55_60": 0.19216314,
            "full_time_age_60_65": 0.11141806,
            "full_time_age_65_70": 0.01756678,
        },
    )


def get_var_employment_by_age_bin_non_informal_caregivers_soep():

    return pd.Series(
        {
            "not_working_age_40_45": 0.21760557,
            "not_working_age_45_50": 0.20314369,
            "not_working_age_50_55": 0.20803696,
            "not_working_age_55_60": 0.23444000,
            "not_working_age_60_65": 0.21893375,
            "not_working_age_65_70": 0.04955567,
            #
            "part_time_age_40_45": 0.23638008,
            "part_time_age_45_50": 0.23230882,
            "part_time_age_50_55": 0.21822528,
            "part_time_age_55_60": 0.20502764,
            "part_time_age_60_65": 0.12856359,
            "part_time_age_65_70": 0.03196961,
            #
            "full_time_age_40_45": 0.208697726,
            "full_time_age_45_50": 0.227366151,
            "full_time_age_50_55": 0.236358320,
            "full_time_age_55_60": 0.223407124,
            "full_time_age_60_65": 0.142552176,
            "full_time_age_65_70": 0.018857367,
        },
    )


def get_var_share_informal_maternal_care_by_age_bin_soep():

    return pd.Series(
        {
            "share_informal_care_40_45": 0.03505911,
            "share_informal_care_45_50": 0.04650906,
            "share_informal_care_50_55": 0.06010956,
            "share_informal_care_55_60": 0.06852833,
            "share_informal_care_60_65": 0.05891915,
            "share_informal_care_65_70": 0.03491249,
        },
    )


def get_var_employment_transitions_soep():
    """Get variance of employment transitions."""
    return pd.Series(
        {
            "not_working_to_not_working": 0.0000014030153746,
            "not_working_to_part_time": 0.0000011223523576,
            "not_working_to_full_time": 0.0000003261830112,
            #
            "part_time_to_not_working": 0.0000026726781986,
            "part_time_to_part_time": 0.0000041901074618,
            "part_time_to_full_time": 0.0000019742078027,
            #
            "full_time_to_not_working": 0.0000015082989226,
            "full_time_to_part_time": 0.0000019227102296,
            "full_time_to_full_time": 0.0000032040667450,
        },
    )<|MERGE_RESOLUTION|>--- conflicted
+++ resolved
@@ -7,11 +7,7 @@
 from pytask import Product
 
 from elder_care.config import BLD
-<<<<<<< HEAD
-from elder_care.model.shared import BAD_HEALTH, MEDIUM_HEALTH
-=======
-from elder_care.model.shared import BAD_HEALTH, FEMALE
->>>>>>> 5b32a9ce
+from elder_care.model.shared import BAD_HEALTH
 from elder_care.moments.task_create_empirical_moments import deflate_income_and_wealth
 
 
@@ -131,7 +127,7 @@
     all_vars = pd.concat(
         [
             employment_by_age_soep,
-            ols_coeffs_savings_rate,
+            # ols_coeffs_savings_rate,
             # employment_by_age_bin_non_caregivers_soep,
             # employment_by_age_bin_caregivers_soep,
             #
@@ -328,7 +324,7 @@
 
 def get_var_caregiving_status_by_mother_health_and_presence_of_sibling(
     mother,
-    sibling_var,
+    # sibling_var,
     weight,
 ):
     no_care_mother_bad_health = get_weighted_variance_one_condition(
@@ -403,10 +399,6 @@
             "informal_care_mother_health_2": informal_care_mother_bad_health,
             "formal_care_mother_health_2": formal_care_mother_bad_health,
             "combination_care_mother_health_2": comb_care_mother_bad_health,
-            #     "no_care_sibling_mother_health_2": no_care_mother_bad_health_sibling,
-            #     "informal_care_sibling_mother_health_2": informal_mother_bad_health_sibling,
-            #     "formal_care_sibling_mother_health_2": formal_mother_bad_health_sibling,
-            #     "combination_care_sibling_mother_health_2": comb_mother_bad_health_sibling,
         },
     )
 
