from typing import Any

import jax
import jax.numpy as jnp
import numpy as np
import pandas as pd


MIN_AGE = 51
# MAX_AGE = 65
MAX_AGE = MIN_AGE + 14  # + 14

AGE_50 = 50
AGE_53 = 53
AGE_56 = 56
AGE_59 = 59
AGE_62 = 62

AGE_55 = 55
AGE_60 = 60
AGE_65 = 65


AGE_BINS = [
    (AGE_50 - MIN_AGE, AGE_55 - MIN_AGE),
    (AGE_55 - MIN_AGE, AGE_60 - MIN_AGE),
    (AGE_60 - MIN_AGE, AGE_65 - MIN_AGE),
]

PARENT_MIN_AGE = 68
PARENT_MAX_AGE = 98

RETIREMENT_AGE = 62

GOOD_HEALTH = 0
MEDIUM_HEALTH = 1
BAD_HEALTH = 2

ALL = [0, 1, 2, 3, 4, 5, 6, 7, 8, 9, 10, 11]


# NO_WORK = [0, 1, 2, 3]
# PART_TIME = [4, 5, 6, 7]
# FULL_TIME = [8, 9, 10, 11]
# WORK = PART_TIME + FULL_TIME

# NO_CARE = [0, 4, 8]
# FORMAL_CARE = [1, 3, 5, 7, 9, 11]  # % 2 == 1
# INFORMAL_CARE = [2, 3, 6, 7, 10, 11]
# CARE = FORMAL_CARE + INFORMAL_CARE

# COMBINATION_CARE = [3, 7, 11]

# # NO_INFORMAL_CARE = [0, 1, 4, 5, 8, 9] # check!
# # NO_FORMAL_CARE = [0, 2, 4, 6, 8, 10]
# NO_INFORMAL_CARE = list(set(ALL) - (set(INFORMAL_CARE)))
# NO_FORMAL_CARE = list(set(ALL) - (set(FORMAL_CARE)))

TOTAL_WEEKLY_HOURS = 80
WEEKLY_HOURS_PART_TIME = 20
WEEKLY_HOURS_FULL_TIME = 40
WEEKLY_INTENSIVE_INFORMAL_HOURS = 14  # (21 + 7) / 2

N_MONTHS = 12
N_WEEKS = 4.33

PART_TIME_HOURS = 20 * N_WEEKS * N_MONTHS
FULL_TIME_HOURS = 40 * N_WEEKS * N_MONTHS


# ==============================================================================
# JAX Arrays
# ==============================================================================


ALL = jnp.array([0, 1, 2, 3, 4, 5, 6, 7, 8, 9, 10, 11])

NO_WORK = jnp.array([0, 1, 2, 3])
PART_TIME = jnp.array([4, 5, 6, 7])
FULL_TIME = jnp.array([8, 9, 10, 11])
WORK = jnp.concatenate([PART_TIME, FULL_TIME])

NO_CARE = jnp.array([0, 4, 8])
FORMAL_CARE = jnp.array([1, 3, 5, 7, 9, 11])
INFORMAL_CARE = jnp.array([2, 3, 6, 7, 10, 11])
CARE = jnp.concatenate([FORMAL_CARE, INFORMAL_CARE])

COMBINATION_CARE = jnp.array([3, 7, 11])

# For NO_INFORMAL_CARE and NO_FORMAL_CARE, we need to perform set operations before converting to JAX arrays.
# This is because JAX doesn't support direct set operations.
# Convert the results of set operations to lists, then to JAX arrays.
NO_INFORMAL_CARE = jnp.array(list(set(ALL.tolist()) - set(INFORMAL_CARE.tolist())))
NO_FORMAL_CARE = jnp.array(list(set(ALL.tolist()) - set(FORMAL_CARE.tolist())))


# ==============================================================================
# Model
# ==============================================================================


# def is_not_working(lagged_choice):
#     return lagged_choice in NO_WORK


# def is_part_time(lagged_choice):
#     return lagged_choice in PART_TIME


# def is_full_time(lagged_choice):
#     return lagged_choice in FULL_TIME


# def is_informal_care(lagged_choice):
#     # intensive only here
#     return lagged_choice in INFORMAL_CARE


# def is_no_informal_care(lagged_choice):
#     # intensive only here
#     return lagged_choice not in INFORMAL_CARE


# def is_formal_care(lagged_choice):
#     return lagged_choice in FORMAL_CARE


# def is_no_formal_care(lagged_choice):
#     return lagged_choice not in FORMAL_CARE

import jax.numpy as jnp


def is_not_working(lagged_choice):
    return jnp.any(NO_WORK == lagged_choice)


def is_part_time(lagged_choice):
    return jnp.any(PART_TIME == lagged_choice)


def is_full_time(lagged_choice):
    return jnp.any(FULL_TIME == lagged_choice)


def is_informal_care(lagged_choice):
    # intensive only here
    return jnp.any(INFORMAL_CARE == lagged_choice)


def is_no_informal_care(lagged_choice):
    # intensive only here
    return jnp.all(INFORMAL_CARE != lagged_choice)


def is_formal_care(lagged_choice):
    return jnp.any(FORMAL_CARE == lagged_choice)


def is_no_formal_care(lagged_choice):
    return jnp.all(FORMAL_CARE != lagged_choice)


# ==============================================================================
# Exogenous processes
# ==============================================================================
def prob_part_time_offer(period, lagged_choice, options, params):
    """Compute logit probability of part time offer."""
    logit = (
        params["part_time_constant"]
        + params["part_time_not_working_last_period"] * is_not_working(lagged_choice)
        + params["part_time_working_full_time_last_period"]
        * is_full_time(lagged_choice)
        + params["part_time_above_retirement_age"]
        * (period + options["min_age"] >= RETIREMENT_AGE)
        # + params["part_time_high_education"] * high_educ
    )
    prob_logit = 1 / (1 + jnp.exp(-logit))

    part_time = (
        is_part_time(lagged_choice) * 1 + (1 - is_part_time(lagged_choice)) * prob_logit
    )

    return jnp.array([1 - part_time, part_time])


def prob_full_time_offer(period, lagged_choice, options, params):
    """Compute logit probability of full time offer."""
    logit = (
        params["full_time_constant"]
        + params["full_time_not_working_last_period"] * is_not_working(lagged_choice)
        + params["full_time_working_part_time_last_period"]
        * is_part_time(lagged_choice)
        + params["full_time_above_retirement_age"]
        * (period + options["min_age"] >= RETIREMENT_AGE)
        # + params["full_time_high_education"] * high_educ
    )
    # _prob = jnp.exp(logit) / (1 + jnp.exp(logit))
    prob_logit = 1 / (1 + jnp.exp(-logit))

    full_time = (
        is_full_time(lagged_choice) * 1 + (1 - is_full_time(lagged_choice)) * prob_logit
    )

    return jnp.array([1 - full_time, full_time])


def prob_survival_mother(period, options):
    """Predicts the survival probability based on logit parameters.

    coefs_male = np.array(
        [11.561515476144223, -0.11058331994203506, -1.0998977981246952e-05],
    )
    coefs_female = np.array(
        [17.01934835131644, -0.21245937682111807, 0.00047537366767865137],
    )

    if sex.lower() == "male":
        coefs = coefs_male
    elif sex.lower() == "female":
        coefs = coefs_female

    logit = coefs[0] + coefs[1] * age + coefs[2] * (age**2)

    Parameters:
        age (int): The age of the individual. Age >= 65.
        sex (str): The gender of the individual ('male' or 'female').

    Returns:
        float: Predicted binary survival probability.

    """
    mother_age = period + options["mother_min_age"]

    logit = (
        options["survival_probability_mother_constant"]
        + options["survival_probability_mother_age"] * mother_age
        + options["survival_probability_mother_age_squared"] * (mother_age**2)
    )
    prob_survival = 1 / (1 + jnp.exp(-logit))

    return jnp.array([1 - prob_survival, prob_survival])


def prob_survival_father(period, options):
    """Predicts the survival probability based on logit parameters.

    coefs_male = np.array(
        [11.561515476144223, -0.11058331994203506, -1.0998977981246952e-05],
    )
    coefs_female = np.array(
        [17.01934835131644, -0.21245937682111807, 0.00047537366767865137],
    )

    if sex.lower() == "male":
        coefs = coefs_male
    elif sex.lower() == "female":
        coefs = coefs_female

    logit = coefs[0] + coefs[1] * age + coefs[2] * (age**2)

    Parameters:
        age (int): The age of the individual. Age >= 65.
        sex (str): The gender of the individual ('male' or 'female').

    Returns:
        float: Predicted binary survival probability.

    """
    father_age = period + options["father_min_age"]

    logit = (
        options["survival_probability_father_constant"]
        + options["survival_probability_father_age"] * father_age
        + options["survival_probability_father_age_squared"] * (father_age**2)
    )
    prob_survival = 1 / (1 + jnp.exp(-logit))

    return jnp.array([1 - prob_survival, prob_survival])


def exog_health_transition_mother(period, mother_health, options):
    """Compute exogenous health transition probabilities.

    Multinomial logit model with three health states: good, medium, bad.

    This function computes the transition probabilities for an individual's health
    state based on their current age, squared age, and lagged health states.
    It uses a set of predefined parameters for medium and bad health states to
    calculate linear combinations, and then applies the softmax function to these
    linear combinations to get the transition probabilities.


    Returns:
        jnp.ndarray: Array of shape (3,) representing the probabilities of
            transitioning to good, medium, and bad health states, respectively.

    """
    mother_age = period + options["mother_min_age"]
    mother_age_squared = mother_age**2

    good_health = mother_health == GOOD_HEALTH
    medium_health = mother_health == MEDIUM_HEALTH
    bad_health = mother_health == BAD_HEALTH

    # Linear combination for medium health
    lc_medium_health = (
        options["mother_medium_health"]["medium_health_age"] * mother_age
        + options["mother_medium_health"]["medium_health_age_squared"]
        * mother_age_squared
        + options["mother_medium_health"]["medium_health_lagged_good_health"]
        * good_health
        + options["mother_medium_health"]["medium_health_lagged_medium_health"]
        * medium_health
        + options["mother_medium_health"]["medium_health_lagged_bad_health"]
        * bad_health
        + options["mother_medium_health"]["medium_health_constant"]
    )

    # Linear combination for bad health
    lc_bad_health = (
        options["mother_bad_health"]["bad_health_age"] * mother_age
        + options["mother_bad_health"]["bad_health_age_squared"] * mother_age_squared
        + options["mother_bad_health"]["bad_health_lagged_good_health"] * good_health
        + options["mother_bad_health"]["bad_health_lagged_medium_health"]
        * medium_health
        + options["mother_bad_health"]["bad_health_lagged_bad_health"] * bad_health
        + options["mother_bad_health"]["bad_health_constant"]
    )

    linear_comb = np.array([0, lc_medium_health, lc_bad_health])
    transition_probs = _softmax(linear_comb)

    return jnp.array([transition_probs[0], transition_probs[1], transition_probs[2]])


def exog_health_transition_father(period, father_health, options):
    """Compute exogenous health transition probabilities.

    Multinomial logit model with three health states: good, medium, bad.

    This function computes the transition probabilities for an individual's health
    state based on their current age, squared age, and lagged health states.
    It uses a set of predefined parameters for medium and bad health states to
    calculate linear combinations, and then applies the softmax function to these
    linear combinations to get the transition probabilities.


    Returns:
        jnp.ndarray: Array of shape (3,) representing the probabilities of
            transitioning to good, medium, and bad health states, respectively.

    """
    father_age = period + options["father_min_age"]
    father_age_squared = father_age**2

    good_health = father_health == GOOD_HEALTH
    medium_health = father_health == MEDIUM_HEALTH
    bad_health = father_health == BAD_HEALTH

    # Linear combination for medium health
    lc_medium_health = (
        options["father_medium_health"]["medium_health_age"] * father_age
        + options["father_medium_health"]["medium_health_age_squared"]
        * father_age_squared
        + options["father_medium_health"]["medium_health_lagged_good_health"]
        * good_health
        + options["father_medium_health"]["medium_health_lagged_medium_health"]
        * medium_health
        + options["father_medium_health"]["medium_health_lagged_bad_health"]
        * bad_health
        + options["father_medium_health"]["medium_health_constant"]
    )

    # Linear combination for bad health
    lc_bad_health = (
        options["father_bad_health"]["bad_health_age"] * father_age
        + options["father_bad_health"]["bad_health_age_squared"] * father_age_squared
        + options["father_bad_health"]["bad_health_lagged_good_health"] * good_health
        + options["father_bad_health"]["bad_health_lagged_medium_health"]
        * medium_health
        + options["father_bad_health"]["bad_health_lagged_bad_health"] * bad_health
        + options["father_bad_health"]["bad_health_constant"]
    )

    linear_comb = np.array([0, lc_medium_health, lc_bad_health])
    transition_probs = _softmax(linear_comb)

    return jnp.array([transition_probs[0], transition_probs[1], transition_probs[2]])


def _softmax(lc):
    """Compute the softmax of each element in an array of linear combinations.

    The softmax function is applied to an array of linear combination values (lc)
    to calculate the probabilities of each class in a multinomial logistic
    regression model.
    This function is typically used for multi-class classification problems.

    Args:
        lc (np.ndarray): An array of linear combination values. This can be a 1D array
            representing linear combinations for each class in a single data point,
            or a 2D array representing multiple data points.

    Returns:
        np.ndarray: An array of the same shape as `lc` where each value is transformed
            into the probability of the corresponding class, ensuring that the sum of
            probabilities across classes (for each data point if 2D) equals 1.

    Example:
    >>> lc = np.array([0, 1, 2])
    >>> softmax(lc)
    array([0.09003057, 0.24472847, 0.66524096])

    Note:
    - The function applies np.exp to each element in `lc` and then normalizes so that
      the sum of these exponentials is 1.
    - For numerical stability, the maximum value in each set of linear combinations
      is subtracted from each linear combination before exponentiation.

    """
    e_lc = np.exp(lc - np.max(lc))  # Subtract max for numerical stability
    return e_lc / e_lc.sum(axis=0)


def prob_exog_care_demand(
    period,
    mother_alive,
    mother_health,
    father_alive,
    father_health,
    options,
):
    """Create nested exogenous care demand probabilities.

    Compute based on parent alive. Otherwise zero.
    Done outside?!

    Nested exogenous transitions:
    - First, a parent's health state is determined by their age and lagged health state.

    Args:
        parental_age (int): Age of parent.
        parent_alive (int): Binary indicator of whether parent is alive.
        good_health (int): Binary indicator of good health.
        medium_health (int): Binary indicator of medium health.
        bad_health (int): Binary indicator of bad health.
        params (dict): Dictionary of parameters.

    Returns:
        jnp.ndarray: Array of shape (2,) representing the probabilities of
            no care demand and care demand, respectively.

    """
    mother_survival_prob = prob_survival_mother(period, options)
    father_survival_prob = prob_survival_father(period, options)

    mother_trans_probs_health = exog_health_transition_mother(
        period,
        mother_health,
        options,
    )
    father_trans_probs_health = exog_health_transition_father(
        period,
        father_health,
        options,
    )

    # ===============================================================

    # single mother
    mother_prob_care_good = _exog_care_demand_mother(
        period=period, mother_health=0, options=options,
    )
    mother_prob_care_medium = _exog_care_demand_mother(
        period=period, mother_health=1, options=options,
    )
    mother_prob_care_bad = _exog_care_demand_mother(
        period=period, mother_health=2, options=options,
    )

    _mother_trans_probs_care_demand = jnp.array(
        [mother_prob_care_good, mother_prob_care_medium, mother_prob_care_bad],
    )

    # single father
    father_prob_care_good = _exog_care_demand_father(
        period=period, father_health=0, options=options,
    )
    father_prob_care_medium = _exog_care_demand_father(
        period=period, father_health=1, options=options,
    )
    father_prob_care_bad = _exog_care_demand_father(
        period=period, father_health=2, options=options,
    )

    _father_trans_probs_care_demand = jnp.array(
        [father_prob_care_good, father_prob_care_medium, father_prob_care_bad],
    )

    # couple
    prob_care_mother_good_father_good = _exog_care_demand_couple(
        period=period,
        mother_health=0,
        father_health=0,
        options=options,
    )
    prob_care_mother_good_father_medium = _exog_care_demand_couple(
        mother_health=0,
        father_health=1,
        options=options,
    )
    prob_care_mother_good_father_bad = _exog_care_demand_couple(
        period=period,
        mother_health=0,
        father_health=2,
        options=options,
    )

    prob_care_mother_medium_father_good = _exog_care_demand_couple(
        period=period,
        mother_health=1,
        father_health=0,
        options=options,
    )
    prob_care_mother_medium_father_medium = _exog_care_demand_couple(
        period=period,
        mother_health=1,
        father_health=1,
        options=options,
    )
    prob_care_mother_medium_father_bad = _exog_care_demand_couple(
        period=period,
        mother_health=1,
        father_health=2,
        options=options,
    )

    prob_care_mother_bad_father_good = _exog_care_demand_couple(
        period=period,
        mother_health=2,
        father_health=0,
        options=options,
    )
    prob_care_mother_bad_father_medium = _exog_care_demand_couple(
        period=period,
        mother_health=2,
        father_health=1,
        options=options,
    )
    prob_care_mother_bad_father_bad = _exog_care_demand_couple(
        period=period,
        mother_health=2,
        father_health=2,
        options=options,
    )

    _couple_trans_probs_care_demand = jnp.array(
        [
            prob_care_mother_good_father_good,
            prob_care_mother_good_father_medium,
            prob_care_mother_good_father_bad,
            #
            prob_care_mother_medium_father_good,
            prob_care_mother_medium_father_medium,
            prob_care_mother_medium_father_bad,
            #
            prob_care_mother_bad_father_good,
            prob_care_mother_bad_father_medium,
            prob_care_mother_bad_father_bad,
        ],
    )

    # Non-zero probability of care demand only if parent is alive,
    # weighted by the parent's survival probability
    mother_single_prob_care_demand = (
        mother_survival_prob * mother_alive * (1 - father_alive)
    ) * (mother_trans_probs_health @ _mother_trans_probs_care_demand)

    father_single_prob_care_demand = (
        father_survival_prob * father_alive * (1 - mother_alive)
    ) * (father_trans_probs_health @ _father_trans_probs_care_demand)

    couple_prob_care_demand = (
        father_survival_prob * father_alive * mother_survival_prob * mother_alive
    ) * (
        jnp.outer(mother_trans_probs_health, father_trans_probs_health).flatten()
        @ _couple_trans_probs_care_demand
    )

    prob_care_demand = (
        mother_single_prob_care_demand
        + father_single_prob_care_demand
        + couple_prob_care_demand
    )

    return jnp.array([1 - prob_care_demand, prob_care_demand])


#


def _exog_care_demand_mother(period, mother_health, options):
    """Compute scalar care demand probability.

    Returns:
        float: Probability of needing care given health state.

    """
    mother_age = period + options["mother_min_age"]

    logit = (
        options["exog_care_single_mother_constant"]
        + options["exog_care_single_mother_age"] * mother_age
        + options["exog_care_single_mother_age_squared"] * (mother_age**2)
        + options["exog_care_single_mother_medium_health"]
        * (mother_health == MEDIUM_HEALTH)
        + options["exog_care_single_mother_bad_health"] * (mother_health == BAD_HEALTH)
    )
    return 1 / (1 + np.exp(-logit))


def _exog_care_demand_father(period, father_health, options):
    """Compute scalar care demand probability.

    Returns:
        float: Probability of needing care given health state.

    """
    father_age = period + options["father_min_age"]

    logit = (
        options["exog_care_single_father_constant"]
        + options["exog_care_single_father_age"] * father_age
        + options["exog_care_single_father_age_squared"] * (father_age**2)
        + options["exog_care_single_father_medium_health"]
        * (father_health == MEDIUM_HEALTH)
        + options["exog_care_single_father_bad_health"] * (father_health == BAD_HEALTH)
    )
    return 1 / (1 + np.exp(-logit))


def _exog_care_demand_couple(period, mother_health, father_health, options):
    """Compute scalar care demand probability.

    Returns:
        float: Probability of needing care given health state.

    """
    mother_age = period + options["mother_min_age"]
    father_age = period + options["father_min_age"]

    logit = (
        options["exog_care_couple_constant"]
        + options["exog_care_couple_mother_age"] * mother_age
        + options["exog_care_couple_mother_age_squared"] * (mother_age**2)
        + options["exog_care_couple_mother_medium_health"]
        * (mother_health == MEDIUM_HEALTH)
        + options["exog_care_couple_mother_bad_health"] * (mother_health == BAD_HEALTH)
        + options["exog_care_couple_father_age"] * father_age
        + options["exog_care_couple_father_age_squared"] * (father_age**2)
        + options["exog_care_couple_father_medium_health"]
        * (father_health == MEDIUM_HEALTH)
        + options["exog_care_couple_father_bad_health"] * (father_health == BAD_HEALTH)
    )
    return 1 / (1 + np.exp(-logit))


# ==============================================================================
# State transition
# ==============================================================================


def update_endog_state(
    period,
    choice,
    married,
    has_sibling,
    options,
):
    next_state = {}

    next_state["period"] = period + 1
    next_state["lagged_choice"] = choice

    next_state["married"] = married
    next_state["has_sibling"] = has_sibling

    # next_state["mother_age"] = options["mother_min_age"] + mother_age + 1
    # next_state["father_age"] = options["father_min_age"] + father_age + 1

    # alive based on exog state
    # health based on exog state

    return next_state


def get_state_specific_feasible_choice_set(
    part_time_offer, full_time_offer, mother_alive, father_alive, options,
):
    # formal_care = choice % 2 == 1  # uneven numbers mark formal care
    # light_informal_care = [2, 3, 8, 9, 14, 15]
    # intensive_informal_care =[4, 5, 10, 11, 16, 17]
    # NO_CARE = NO_CARE
    # CARE = [choice for choice in all_choices if choice not in NO_CARE]

    # state_vec including exog?
    feasible_choice_set = list(np.arange(options["n_choices"]))

    # care demand
    if mother_alive or father_alive:
        feasible_choice_set = [i for i in feasible_choice_set if i in CARE]
    else:
        feasible_choice_set = [i for i in feasible_choice_set if i in NO_CARE]

    # job offer
    if (full_time_offer == True) | (part_time_offer == True):
        feasible_choice_set = [i for i in feasible_choice_set if i in WORK]
    elif (full_time_offer == False) & (part_time_offer == True):
        feasible_choice_set = [i for i in feasible_choice_set if i in PART_TIME]
    elif (full_time_offer == False) & (part_time_offer == False):
        feasible_choice_set = [i for i in feasible_choice_set if i in FULL_TIME]
    else:
        # (full_time_offer == False) & (part_time_offer == False)
        feasible_choice_set = [i for i in feasible_choice_set if i in NO_WORK]

    return np.array(feasible_choice_set)


# ==============================================================================
# Utility functions
# ==============================================================================


def utility_func(
    consumption: jnp.array, period, choice: int, options: dict, params: dict,
) -> jnp.array:
    """Computes the agent's current utility based on a CRRA utility function.

    Args:
        consumption (jnp.array): Level of the agent's consumption.
            Array of shape (i) (n_quad_stochastic * n_grid_wealth,)
            when called by :func:`~dcgm.call_egm_step.map_exog_to_endog_grid`
            and :func:`~dcgm.call_egm_step.get_next_period_value`, or
            (ii) of shape (n_grid_wealth,) when called by
            :func:`~dcgm.call_egm_step.get_current_period_value`.
        choice (int): Choice of the agent, e.g. 0 = "retirement", 1 = "working".
        params (dict): Dictionary containing model parameters.
            Relevant here is the CRRA coefficient theta.

    Returns:
        utility (jnp.array): Agent's utility . Array of shape
            (n_quad_stochastic * n_grid_wealth,) or (n_grid_wealth,).

    """
    rho = params["rho"]
    age = period + options["min_age"]

    informal_care = is_informal_care(choice)
    formal_care = is_formal_care(choice)
    part_time = is_part_time(choice)
    full_time = is_full_time(choice)

    working_hours_weekly = (
        part_time * WEEKLY_HOURS_PART_TIME + full_time * WEEKLY_HOURS_FULL_TIME
    )
    # From SOEP data we know that the 25% and 75% percentile in the care hours
    # distribution are 7 and 21 hours per week in a comparative sample.
    # We use these discrete mass-points as discrete choices of non-intensive and
    # intensive informal care.
    # In SHARE, respondents inform about the frequency with which they provide
    # informal care. We use this information to proxy the care provision in the data.
    caregiving_hours_weekly = informal_care * WEEKLY_INTENSIVE_INFORMAL_HOURS
    leisure_hours = (
        (TOTAL_WEEKLY_HOURS - working_hours_weekly - caregiving_hours_weekly)
        * 4.33  # month
        * 12  # year
    )

    utility_consumption = (consumption ** (1 - rho) - 1) / (1 - rho)

    # age is a proxy for health impacting the taste for free-time.
    utility_leisure = (
        params["utility_leisure_constant"]
        + params["utility_leisure_age"] * (age - MIN_AGE)
    ) * jnp.log(leisure_hours)

    return (
        utility_consumption
        + utility_leisure
        + params["disutility_part_time"] * part_time
        + params["disutility_full_time"] * full_time
        ## utility from caregiving
        + params["utility_informal_care"] * informal_care
        + params["utility_formal_care"] * formal_care
        + params["utility_informal_and_formal_care"] * (formal_care & informal_care)
    )


def marginal_utility(consumption, params):
    return consumption ** (-params["rho"])


def inverse_marginal_utility(marginal_utility, params):
    return marginal_utility ** (-1 / params["rho"])


def utility_final_consume_all(
    choice: int,
    period: int,
    resources: jnp.array,
    params: dict[str, float],
    options: dict[str, Any],
):
    age = period + options["min_age"]

    informal_care = is_informal_care(choice)
    formal_care = is_formal_care(choice)
    part_time = is_part_time(choice)
    full_time = is_full_time(choice)

    working_hours_weekly = (
        part_time * WEEKLY_HOURS_PART_TIME + full_time * WEEKLY_HOURS_FULL_TIME
    )
    # From SOEP data we know that the 25% and 75% percentile in the care hours
    # distribution are 7 and 21 hours per week in a comparative sample.
    # We use these discrete mass-points as discrete choices of non-intensive and
    # intensive informal care.
    # In SHARE, respondents inform about the frequency with which they provide
    # informal care. We use this information to proxy the care provision in the data.
    caregiving_hours_weekly = informal_care * WEEKLY_INTENSIVE_INFORMAL_HOURS
    leisure_hours = (
        (TOTAL_WEEKLY_HOURS - working_hours_weekly - caregiving_hours_weekly)
        * 4.33  # month
        * 12  # year
    )

    utility_consumption = (resources ** (1 - params["rho"]) - 1) / (1 - params["rho"])

    utility_leisure = (
        params["utility_leisure_constant"]
        + params["utility_leisure_age"] * (age - options["min_age"])
    ) * jnp.log(leisure_hours)

    return (
        utility_consumption
        + utility_leisure
        + params["disutility_part_time"] * part_time
        + params["disutility_full_time"] * full_time
        ## utility from caregiving
        + params["utility_informal_care"] * informal_care
        + params["utility_formal_care"] * formal_care
        + params["utility_informal_and_formal_care"] * (formal_care & informal_care)
    )


def marginal_utility_final_consume_all(
    choice, resources: jnp.array, params: dict[str, float], options: dict[str, Any],
) -> jnp.array:
    """Computes marginal utility of CRRA utility function.

    Args:
        consumption (jnp.array): Level of the agent's consumption.
            Array of shape (n_quad_stochastic * n_grid_wealth,).
        params (dict): Dictionary containing model parameters.
            Relevant here is the CRRA coefficient theta.

    Returns:
        marginal_utility (jnp.array): Marginal utility of CRRA consumption
            function. Array of shape (n_quad_stochastic * n_grid_wealth,).

    """
    return resources ** (-params["rho"])


# ==============================================================================
# Budget constraint
# ==============================================================================


def budget_constraint(
    period: int,
    lagged_choice: int,
    savings_end_of_previous_period: float,
    income_shock_previous_period: float,
    options: dict[str, Any],
    params: dict[str, float],
) -> float:
    # already done in preprocessing
    # model_params = options["model_params"]

    # monthly
    working_hours = (
        is_part_time(lagged_choice) * 20 * 4.33 * 12  # week month year
        + is_full_time(lagged_choice) * 40 * 4.33 * 12  # week month year
    )

    wage_from_previous_period = calc_stochastic_wage(
        period=period,
        lagged_choice=lagged_choice,
        wage_shock=income_shock_previous_period,
        min_age=options["min_age"],
        params=params,
    )

    wealth_beginning_of_period = (
        wage_from_previous_period * working_hours
        # + non_labor_income(age, high_educ, options)
        # + spousal_income(period, high_educ, options) * married
        + options["unemployment_benefits"] * is_not_working(lagged_choice)
        + options["informal_care_benefits"] * is_informal_care(lagged_choice)
        - options["formal_care_costs"] * is_formal_care(lagged_choice)
        + (1 + options["interest_rate"]) * savings_end_of_previous_period
    )

    # needed at all?
    wealth_beginning_of_period = jnp.maximum(
        wealth_beginning_of_period, options["consumption_floor"],
    )

    return wealth_beginning_of_period


# @jax.jit
def calc_stochastic_wage(
    period: int,
    lagged_choice: int,
    wage_shock: float,
    min_age: int,
    params: dict[str, float],
) -> float:
    """Computes the current level of deterministic and stochastic income.

    Note that income is paid at the end of the current period, i.e. after
    the (potential) labor supply choice has been made. This is equivalent to
    allowing income to be dependent on a lagged choice of labor supply.
    The agent starts working in period t = 0.
    Relevant for the wage equation (deterministic income) are age-dependent
    coefficients of work experience:
    labor_income = constant + alpha_1 * age + alpha_2 * age**2
    They include a constant as well as two coefficients on age and age squared,
    respectively. Note that the last one (alpha_2) typically has a negative sign.

    Args:
        state (jnp.ndarray): 1d array of shape (n_state_variables,) denoting
            the current child state.
        wage_shock (float): Stochastic shock on labor income;
            may or may not be normally distributed. This float represents one
            particular realization of the income_shock_draws carried over from
            the previous period.
        params (dict): Dictionary containing model parameters.
            Relevant here are the coefficients of the wage equation.
        options (dict): Options dictionary.

    Returns:
        stochastic_income (float): The potential end of period income. It consists of a
            deterministic component, i.e. age-dependent labor income,
            and a stochastic shock.

    """
    # For simplicity, assume current_age - min_age = experience
    age = period + min_age

    # Determinisctic component of income depending on experience:
    # constant + alpha_1 * age + alpha_2 * age**2
    # exp_coeffs = jnp.array([constant, exp, exp_squared])
    # labor_income = exp_coeffs @ (age ** jnp.arange(len(exp_coeffs)))
    # working_income = jnp.exp(labor_income + wage_shock)

    log_wage = (
        params["wage_constant"]
        + params["wage_age"] * age
        + params["wage_age_squared"] * age**2
        # + params["wage_high_educ"] * high_educ
        + params["wage_part_time"] * is_part_time(lagged_choice)
        + params["wage_not_working"] * is_not_working(lagged_choice)
    )

    return jnp.exp(log_wage + wage_shock)


# ==============================================================================

# ==============================================================================
# Initial conditions
# ==============================================================================


def get_initial_share_three(initial_conditions, shares):
    return jnp.asarray(initial_conditions.loc[shares]).ravel()


def get_initial_share_two(initial_conditions, var):
    share_yes = initial_conditions.loc[var]
    return jnp.asarray([1 - share_yes, share_yes]).ravel()


def draw_random_sequence_from_array(seed, arr, n_agents):
    """Draw a random sequence from an array.

    rand = draw_random_sequence_from_array(     seed=2024,     n_agents=10_000,
    arr=jnp.array(initial_wealth), )

    """
    key = jax.random.PRNGKey(seed)
    return jax.random.choice(key, arr, shape=(n_agents,), replace=True)


def draw_random_array(seed, n_agents, values, probabilities):
    """Draw a random array with given probabilities.

    Usage:

    seed = 2024
    n_agents = 10_000

    # Parameters
    values = jnp.array([-1, 0, 1, 2])  # Values to choose from
    probabilities = jnp.array([0.3, 0.3, 0.2, 0.2])  # Corresponding probabilities

    table(pd.DataFrame(random_array)[0]) / 1000

    """
    key = jax.random.PRNGKey(seed)
    return jax.random.choice(key, values, shape=(n_agents,), p=probabilities)


def draw_parental_age(seed, n_agents, mean, std_dev):
    """Draw discrete parental age."""
    key = jax.random.PRNGKey(seed)

    sample_standard_normal = jax.random.normal(key, (n_agents,))

    # Scaling and shifting to get the desired mean and standard deviation, then rounding
    return jnp.round(mean + std_dev * sample_standard_normal).astype(jnp.int32)


# ==============================================================================
# Simulation
# ==============================================================================


# def create_simulation_df(sim_dict, options, params):
#     n_periods, n_agents, n_choices = sim_dict["taste_shocks"].shape

#     keys_to_drop = ["taste_shocks"]
#     dict_to_df = {key: sim_dict[key] for key in sim_dict if key not in keys_to_drop}

#     df = pd.DataFrame(
#         {key: val.ravel() for key, val in dict_to_df.items()},
#         index=pd.MultiIndex.from_product(
#             [np.arange(n_agents)],
#             names=["id"],
#         ),
#     )

#     df["wealth"] = df["savings"] + df["consumption"]
#     df["wage"] = calc_stochastic_wage(
#         df["period"], df["lagged_choice"], df["wage_shock"], options["min_age"], params
#     )

#     return df


def create_simulation_df(sim_dict, options, params):
    n_periods, n_agents, n_choices = sim_dict["taste_shocks"].shape

    keys_to_drop = ["taste_shocks"]
    dict_to_df = {key: sim_dict[key] for key in sim_dict if key not in keys_to_drop}

    df = pd.DataFrame(
        {key: val.ravel() for key, val in dict_to_df.items()},
        index=pd.MultiIndex.from_product(
            [np.arange(n_periods), np.arange(n_agents)], names=["period", "agent"]
        ),
    )

    df["wealth"] = df["savings"] + df["consumption"]
<<<<<<< HEAD
    #
    df["age"] = df["period"] + options["model_params"]["min_age"]

    df["log_wage"] = (
        params["wage_constant"]
        + params["wage_age"] * df["age"]
        + params["wage_age_squared"] * df["age"] ** 2
        # + params["wage_high_educ"] * high_educ
        + params["wage_part_time"] * (df["lagged_choice"].isin(PART_TIME))
        + params["wage_not_working"] * (df["lagged_choice"].isin(FULL_TIME))
=======
    df["wage"] = calc_stochastic_wage(
        df["period"], df["lagged_choice"], df["wage_shock"], options["min_age"], params,
>>>>>>> bc76ba72
    )

    df["wage"] = np.exp(df["log_wage"] + df["income_shock"])
    df["working_hours"] = df["lagged_choice"].apply(assign_working_hours)

    return df


def simulate_moments(df):
    """Df has multiindex ["period", "agent"] necessary?

    or "agent", "period" as columns. "age" is also a column

    .loc needed below?!

    """
    # share working by age
    share_not_working_by_age = get_share_by_age(df, lagged_choice=NO_WORK)  # 15
    share_working_part_time_by_age = get_share_by_age(df, lagged_choice=PART_TIME)  # 15
    share_working_full_time_by_age = get_share_by_age(df, lagged_choice=FULL_TIME)  # 15

    share_informal_care_by_age_bin = get_share_by_age_bin(
        df, lagged_choice=INFORMAL_CARE,
    )

    # yearly net income
    income_part_time_by_age_bin = get_income_by_age_bin(df, lagged_choice=PART_TIME)
    income_full_time_by_age_bin = get_income_by_age_bin(df, lagged_choice=FULL_TIME)

    # wealth
    wealth_by_age_bin = get_wealth_beginning_of_period_by_age_bin(df)

    # share working by caregiving type (and age bin) --> to be checked
    share_not_working_no_informal_care_by_age_bin = (
        get_share_by_informal_care_type_by_age_bin(
            df, lagged_choice=NO_WORK, care_type=NO_INFORMAL_CARE,
        )
    )
    share_part_time_no_informal_care_by_age_bin = (
        get_share_by_informal_care_type_by_age_bin(
            df, lagged_choice=PART_TIME, care_type=NO_INFORMAL_CARE,
        )
    )
    share_full_time_no_informal_care_by_age_bin = (
        get_share_by_informal_care_type_by_age_bin(
            df, lagged_choice=FULL_TIME, care_type=NO_INFORMAL_CARE,
        )
    )

    share_not_working_informal_care_by_age_bin = (
        get_share_by_informal_care_type_by_age_bin(
            df, lagged_choice=NO_WORK, care_type=INFORMAL_CARE,
        )
    )
    share_part_time_informal_care_by_age_bin = (
        get_share_by_informal_care_type_by_age_bin(
            df, lagged_choice=PART_TIME, care_type=INFORMAL_CARE,
        )
    )
    share_full_time_informal_care_by_age_bin = (
        get_share_by_informal_care_type_by_age_bin(
            df, lagged_choice=FULL_TIME, care_type=INFORMAL_CARE,
        )
    )

<<<<<<< HEAD
    # # parent child: mother
    # informal_care_by_mother_health_couple = get_caregiving_status_by_parental_health(
    #     df, care_choice=INFORMAL_CARE, parent="mother", is_other_parent_alive=True
    # )
    # formal_care_by_mother_health_couple = get_caregiving_status_by_parental_health(
    #     df, care_choice=FORMAL_CARE, parent="mother", is_other_parent_alive=True
    # )
    # combination_care_by_mother_health_couple = get_caregiving_status_by_parental_health(
    #     df, care_choice=COMBINATION_CARE, parent="mother", is_other_parent_alive=True
    # )

    # informal_care_by_mother_health_single = get_caregiving_status_by_parental_health(
    #     df, care_choice=INFORMAL_CARE, parent="mother", is_other_parent_alive=False
    # )
    # formal_care_by_mother_health_single = get_caregiving_status_by_parental_health(
    #     df, care_choice=FORMAL_CARE, parent="mother", is_other_parent_alive=False
    # )

    # combination_care_by_mother_health_single = get_caregiving_status_by_parental_health(
    #     df, care_choice=COMBINATION_CARE, parent="mother", is_other_parent_alive=False
    # )

    # # parent child: father
    # informal_care_by_father_health_couple = get_caregiving_status_by_parental_health(
    #     df, care_choice=INFORMAL_CARE, parent="father", is_other_parent_alive=True
    # )
    # formal_care_by_father_health_couple = get_caregiving_status_by_parental_health(
    #     df, care_choice=FORMAL_CARE, parent="father", is_other_parent_alive=True
    # )
    # combination_care_by_father_health_couple = get_caregiving_status_by_parental_health(
    #     df, care_choice=COMBINATION_CARE, parent="father", is_other_parent_alive=True
    # )

    # informal_care_by_father_health_single = get_caregiving_status_by_parental_health(
    #     df, care_choice=INFORMAL_CARE, parent="father", is_other_parent_alive=False
    # )
    # formal_care_by_father_health_single = get_caregiving_status_by_parental_health(
    #     df, care_choice=FORMAL_CARE, parent="father", is_other_parent_alive=False
    # )
    # combination_care_by_father_health_single = get_caregiving_status_by_parental_health(
    #     df, care_choice=COMBINATION_CARE, parent="father", is_other_parent_alive=False
    # )
=======
    # parent child: mother
    informal_care_by_mother_health_couple = get_caregiving_status_by_parental_health(
        df, care_choice=INFORMAL_CARE, parent="mother", is_other_parent_alive=True,
    )
    formal_care_by_mother_health_couple = get_caregiving_status_by_parental_health(
        df, care_choice=FORMAL_CARE, parent="mother", is_other_parent_alive=True,
    )
    combination_care_by_mother_health_couple = get_caregiving_status_by_parental_health(
        df, care_choice=COMBINATION_CARE, parent="mother", is_other_parent_alive=True,
    )

    informal_care_by_mother_health_single = get_caregiving_status_by_parental_health(
        df, care_choice=INFORMAL_CARE, parent="mother", is_other_parent_alive=False,
    )
    formal_care_by_mother_health_single = get_caregiving_status_by_parental_health(
        df, care_choice=FORMAL_CARE, parent="mother", is_other_parent_alive=False,
    )

    combination_care_by_mother_health_single = get_caregiving_status_by_parental_health(
        df, care_choice=COMBINATION_CARE, parent="mother", is_other_parent_alive=False,
    )

    # parent child: father
    informal_care_by_father_health_couple = get_caregiving_status_by_parental_health(
        df, care_choice=INFORMAL_CARE, parent="father", is_other_parent_alive=True,
    )
    formal_care_by_father_health_couple = get_caregiving_status_by_parental_health(
        df, care_choice=FORMAL_CARE, parent="father", is_other_parent_alive=True,
    )
    combination_care_by_father_health_couple = get_caregiving_status_by_parental_health(
        df, care_choice=COMBINATION_CARE, parent="father", is_other_parent_alive=True,
    )

    informal_care_by_father_health_single = get_caregiving_status_by_parental_health(
        df, care_choice=INFORMAL_CARE, parent="father", is_other_parent_alive=False,
    )
    formal_care_by_father_health_single = get_caregiving_status_by_parental_health(
        df, care_choice=FORMAL_CARE, parent="father", is_other_parent_alive=False,
    )
    combination_care_by_father_health_single = get_caregiving_status_by_parental_health(
        df, care_choice=COMBINATION_CARE, parent="father", is_other_parent_alive=False,
    )
>>>>>>> bc76ba72

    # work transitions
    no_work_to_no_work = get_work_transition(df, NO_WORK, NO_WORK)
    no_work_to_part_time = get_work_transition(df, NO_WORK, PART_TIME)
    no_work_to_full_time = get_work_transition(df, NO_WORK, FULL_TIME)

    part_time_to_no_work = get_work_transition(df, PART_TIME, NO_WORK)
    part_time_to_part_time = get_work_transition(df, PART_TIME, PART_TIME)
    part_time_to_full_time = get_work_transition(df, PART_TIME, FULL_TIME)

    full_time_to_no_work = get_work_transition(df, FULL_TIME, NO_WORK)
    full_time_to_part_time = get_work_transition(df, FULL_TIME, PART_TIME)
    full_time_to_full_time = get_work_transition(df, FULL_TIME, FULL_TIME)

    # caregiving transitions
    no_informal_care_to_no_informal_care = get_work_transition(
        df, NO_INFORMAL_CARE, NO_INFORMAL_CARE,
    )
    no_informal_care_to_informal_care = get_work_transition(
        df, NO_INFORMAL_CARE, INFORMAL_CARE,
    )

    informal_care_to_no_informal_care = get_work_transition(
        df, INFORMAL_CARE, NO_INFORMAL_CARE,
    )
    informal_care_to_informal_care = get_work_transition(
        df, INFORMAL_CARE, INFORMAL_CARE,
    )

    no_informal_care_to_no_formal_care = get_work_transition(
        df, NO_INFORMAL_CARE, NO_FORMAL_CARE,
    )
    no_informal_care_to_formal_care = get_work_transition(
        df, NO_INFORMAL_CARE, FORMAL_CARE,
    )

    informal_care_to_no_formal_care = get_work_transition(
        df, INFORMAL_CARE, NO_FORMAL_CARE,
    )
    informal_care_to_formal_care = get_work_transition(df, INFORMAL_CARE, FORMAL_CARE)

    #
    no_formal_care_to_no_informal_care = get_work_transition(
        df, NO_FORMAL_CARE, NO_INFORMAL_CARE,
    )
    no_formal_care_to_informal_care = get_work_transition(
        df, NO_FORMAL_CARE, INFORMAL_CARE,
    )

    formal_care_to_no_informal_care = get_work_transition(
        df, FORMAL_CARE, NO_INFORMAL_CARE,
    )
    formal_care_to_informal_care = get_work_transition(df, FORMAL_CARE, INFORMAL_CARE)

    no_formal_care_to_no_formal_care = get_work_transition(
        df, NO_FORMAL_CARE, NO_FORMAL_CARE,
    )
    no_formal_care_to_formal_care = get_work_transition(df, NO_FORMAL_CARE, FORMAL_CARE)

    formal_care_to_no_formal_care = get_work_transition(df, FORMAL_CARE, NO_FORMAL_CARE)
    formal_care_to_formal_care = get_work_transition(df, FORMAL_CARE, FORMAL_CARE)

    return jnp.array(
        [
            share_not_working_by_age,
            share_working_part_time_by_age,
            share_working_full_time_by_age,
            #
            share_informal_care_by_age_bin,
            #
            income_part_time_by_age_bin,
            income_full_time_by_age_bin,
            wealth_by_age_bin,
            #
            share_not_working_no_informal_care_by_age_bin,
            share_part_time_no_informal_care_by_age_bin,
            share_full_time_no_informal_care_by_age_bin,
            share_not_working_informal_care_by_age_bin,
            share_part_time_informal_care_by_age_bin,
            share_full_time_informal_care_by_age_bin,
            #
            # informal_care_by_mother_health_couple,
            # formal_care_by_mother_health_couple,
            # combination_care_by_mother_health_couple,
            # informal_care_by_mother_health_single,
            # formal_care_by_mother_health_single,
            # combination_care_by_mother_health_single,
            # #
            # informal_care_by_father_health_couple,
            # formal_care_by_father_health_couple,
            # combination_care_by_father_health_couple,
            # informal_care_by_father_health_single,
            # formal_care_by_father_health_single,
            # combination_care_by_father_health_single,
            # work transitions
            no_work_to_no_work,
            no_work_to_part_time,
            no_work_to_full_time,
            part_time_to_no_work,
            part_time_to_part_time,
            part_time_to_full_time,
            full_time_to_no_work,
            full_time_to_part_time,
            full_time_to_full_time,
            # caregiving transitions
            no_informal_care_to_no_informal_care,
            no_informal_care_to_informal_care,
            informal_care_to_no_informal_care,
            informal_care_to_informal_care,
            no_informal_care_to_no_formal_care,
            no_informal_care_to_formal_care,
            informal_care_to_no_formal_care,
            informal_care_to_formal_care,
            #
            no_formal_care_to_no_informal_care,
            no_formal_care_to_informal_care,
            formal_care_to_no_informal_care,
            formal_care_to_informal_care,
            no_formal_care_to_no_formal_care,
            no_formal_care_to_formal_care,
            formal_care_to_no_formal_care,
            formal_care_to_formal_care,
        ],
    )


# ==============================================================================


# def get_share_by_age(df, lagged_choice):
#     shares = []
#     for period in range(14):
#         period_df = df[df["period"] == period]

#         share = len(period_df[period_df["lagged_choice"].isin(lagged_choice)]) / len(
#             period_df
#         )

#         shares += [share]

#     return shares


def get_share_by_age(df, lagged_choice):
    shares = []
    for period in range(14):
        period_df = df[df["period"] == period]
        if len(period_df) > 0:
            share = len(
                period_df[period_df["lagged_choice"].isin(lagged_choice)]
            ) / len(period_df)
        else:
            share = 0  # Avoid division by zero if there are no rows for a period
        shares.append(share)
    return shares


def get_share_by_age_bin(df, lagged_choice):
    return [
        len(
            df[
                (df["period"] > age_bin[0])
                & (df["period"] <= age_bin[1])
                & (df["lagged_choice"].isin(lagged_choice))
            ],
        )
        / len(df[(df["period"] > age_bin[0]) & (df["period"] <= age_bin[1])])
        for age_bin in AGE_BINS
    ]


def get_share_by_informal_care_type_by_age_bin(df, lagged_choice, care_type):
    """Really lagged choice or rather current (end of period) choice?"""
    return [
        len(
            df[
                (df["period"] > age_bin[0])
                & (df["period"] <= age_bin[1])
                & (df["lagged_choice"].isin(care_type))
                & (df["lagged_choice"].isin(lagged_choice))
            ],
        )
        / len(
            df[
                (df["period"] > age_bin[0])
                & (df["period"] <= age_bin[1])
                & (df["lagged_choice"].isin(care_type))
            ],
        )
        for age_bin in AGE_BINS
    ]


def _get_share_by_informal_care_type(df, lagged_choice, care_type):
    """Really lagged choice or rather current (end of period) choice?"""
    return [
        len(
            df[
                (df["lagged_choice"].isin(care_type))
                & (df["lagged_choice"].isin(lagged_choice))
            ],
        )
        / len(df[(df["lagged_choice"].isin(care_type))]),
    ]


def get_income_by_age_bin(df, lagged_choice):
    """Net income in absolute (non-log) terms.

    After taxes and transfers as reported in SHARE.

    """
    df["working_hours"] = (
        df[(df["lagged_choice"].isin(PART_TIME))] * PART_TIME_HOURS
        + df[(df["lagged_choice"].isin(FULL_TIME))] * FULL_TIME_HOURS
    )
    df["income"] = df["working_hours"] * df["wage"]

    return [
        df.loc[
            (df["period"] > age_bin[0]) & (df["period"] <= age_bin[1]), "income"
        ].mean()
        for age_bin in AGE_BINS
    ]


def get_wealth_beginning_of_period_by_age_bin(df):
    """savings_current_period = resources_beginning_of_period - consumption

    beginning or end of period wealth?
    end of period wealth = savings

    matter of whether consumption is included or not (part of income that is consumed)

    """
    return [
        df.loc[
            (df["period"] > age_bin[0]) & (df["period"] <= age_bin[1]), "wealth"
        ].mean()
        for age_bin in AGE_BINS
    ]


def _get_share_by_informal_care_type_by_age_bin(df, lagged_choice, is_informal_care):
    """Duplicate?

    What's the difference?

    """
    return [
        len(
            df[
                (df["lagged_choice"].isin(INFORMAL_CARE) * is_informal_care)
                & (df["period"] > age_bin[0])
                & (df["period"] <= age_bin[1])
                & (df["lagged_choice"].isin(lagged_choice))
            ],
        )
        / len(
            df[
                (df["lagged_choice"].isin(INFORMAL_CARE) * is_informal_care)
<<<<<<< HEAD
                & (df["period"] > age_bin[0])
                & (df["period"] <= age_bin[1])
            ]
=======
                & (df["age"] > age_bin[0])
                & (df["age"] <= age_bin[1])
            ],
>>>>>>> bc76ba72
        )
        for age_bin in AGE_BINS
    ]


def get_caregiving_status_by_parental_health(
    df, care_choice, parent, is_other_parent_alive,
):
    other_parent = ("father") * (parent == "mother") + ("mother") * (parent == "father")

    return [
        len(
            df[
                (df[f"{parent}_health"] == health)
                & (df[f"{other_parent}_alive"] == is_other_parent_alive)
                & (df["choice"].isin(care_choice))
            ],
        )
        for health in [GOOD_HEALTH, MEDIUM_HEALTH, BAD_HEALTH]
    ]


def get_work_transition(df, lagged_choice, current_choice):
    """df[(df["lagged_choice"].isin(NO_WORK)) & (df["choice"].isin(NO_WORK))]"""
    return len(
        df[
            (df["lagged_choice"].isin(lagged_choice))
            & (df["choice"].isin(current_choice))
        ],
    ) / len(df[(df["lagged_choice"].isin(lagged_choice))])


def get_care_transition(df, lagged_choice, current_choice):
    """"""
    return len(
        df[
            (df["lagged_choice"].isin(lagged_choice))
            & (df["choice"].isin(current_choice))
<<<<<<< HEAD
        ]
    ) / len(df[(df["lagged_choice"].isin(lagged_choice))])


# ==============================================================================
# JAX Numpy
# ==============================================================================


def get_share_by_age(df_arr, lagged_choice):
    lagged_choice_mask = jnp.isin(df_arr[:, ind["lagged_choice"]], lagged_choice)
    shares = []
    for period in range(14):
        period_mask = df_arr[:, ind["period"]] == period

        share = jnp.sum(period_mask & lagged_choice_mask) / jnp.sum(period_mask)
        # period count is always larger than 0! otherwise error
        shares.append(share)

    return shares


def get_share_by_age_bin(df_arr, lagged_choice):
    return [
        jnp.mean(
            jnp.isin(df_arr[:, ind["lagged_choice"]], lagged_choice)
            & (df_arr[:, ind["period"]] > age_bin[0])
            & (df_arr[:, ind["period"]] <= age_bin[1])
        )
        for age_bin in AGE_BINS
    ]


def get_share_by_informal_care_type_by_age_bin(df_arr, lagged_choice, care_type):
    # Pre-compute masks that are independent of the age bins
    lagged_choice_mask = jnp.isin(df_arr[:, ind["lagged_choice"]], lagged_choice)
    care_type_mask = jnp.isin(df_arr[:, ind["lagged_choice"]], care_type)
    combined_mask = lagged_choice_mask & care_type_mask

    # Compute shares within each age bin
    shares = []
    for period in range(14):
        age_bin_mask = df_arr[:, ind["period"]] == period
        mask = jnp.sum(lagged_choice_mask & care_type_mask & age_bin_mask) / jnp.sum(
            care_type_mask & age_bin_mask
        )
        # share = jnp.mean(mask) if jnp.any(age_bin_mask) else 0
        # shares.append(share)

    return shares


def get_share_caregiving_by_age(df, lagged_choice):
    lagged_choice_mask = jnp.isin(df_arr[:, ind["lagged_choice"]], lagged_choice)
    shares = []
    for period in range(14):
        age_bin_mask = df_arr[:, ind["period"]] == period
        mask = jnp.sum(lagged_choice_mask & age_bin_mask) / jnp.sum(age_bin_mask)
        # share = jnp.mean(mask) if jnp.any(age_bin_mask) else 0
        # shares.append(share)

    return shares
=======
        ],
    ) / len(df[(df["lagged_choice"].isin(lagged_choice))])
>>>>>>> bc76ba72
<|MERGE_RESOLUTION|>--- conflicted
+++ resolved
@@ -470,13 +470,19 @@
 
     # single mother
     mother_prob_care_good = _exog_care_demand_mother(
-        period=period, mother_health=0, options=options,
+        period=period,
+        mother_health=0,
+        options=options,
     )
     mother_prob_care_medium = _exog_care_demand_mother(
-        period=period, mother_health=1, options=options,
+        period=period,
+        mother_health=1,
+        options=options,
     )
     mother_prob_care_bad = _exog_care_demand_mother(
-        period=period, mother_health=2, options=options,
+        period=period,
+        mother_health=2,
+        options=options,
     )
 
     _mother_trans_probs_care_demand = jnp.array(
@@ -485,13 +491,19 @@
 
     # single father
     father_prob_care_good = _exog_care_demand_father(
-        period=period, father_health=0, options=options,
+        period=period,
+        father_health=0,
+        options=options,
     )
     father_prob_care_medium = _exog_care_demand_father(
-        period=period, father_health=1, options=options,
+        period=period,
+        father_health=1,
+        options=options,
     )
     father_prob_care_bad = _exog_care_demand_father(
-        period=period, father_health=2, options=options,
+        period=period,
+        father_health=2,
+        options=options,
     )
 
     _father_trans_probs_care_demand = jnp.array(
@@ -696,7 +708,11 @@
 
 
 def get_state_specific_feasible_choice_set(
-    part_time_offer, full_time_offer, mother_alive, father_alive, options,
+    part_time_offer,
+    full_time_offer,
+    mother_alive,
+    father_alive,
+    options,
 ):
     # formal_care = choice % 2 == 1  # uneven numbers mark formal care
     # light_informal_care = [2, 3, 8, 9, 14, 15]
@@ -733,7 +749,11 @@
 
 
 def utility_func(
-    consumption: jnp.array, period, choice: int, options: dict, params: dict,
+    consumption: jnp.array,
+    period,
+    choice: int,
+    options: dict,
+    params: dict,
 ) -> jnp.array:
     """Computes the agent's current utility based on a CRRA utility function.
 
@@ -855,7 +875,10 @@
 
 
 def marginal_utility_final_consume_all(
-    choice, resources: jnp.array, params: dict[str, float], options: dict[str, Any],
+    choice,
+    resources: jnp.array,
+    params: dict[str, float],
+    options: dict[str, Any],
 ) -> jnp.array:
     """Computes marginal utility of CRRA utility function.
 
@@ -915,7 +938,8 @@
 
     # needed at all?
     wealth_beginning_of_period = jnp.maximum(
-        wealth_beginning_of_period, options["consumption_floor"],
+        wealth_beginning_of_period,
+        options["consumption_floor"],
     )
 
     return wealth_beginning_of_period
@@ -1076,7 +1100,6 @@
     )
 
     df["wealth"] = df["savings"] + df["consumption"]
-<<<<<<< HEAD
     #
     df["age"] = df["period"] + options["model_params"]["min_age"]
 
@@ -1087,10 +1110,6 @@
         # + params["wage_high_educ"] * high_educ
         + params["wage_part_time"] * (df["lagged_choice"].isin(PART_TIME))
         + params["wage_not_working"] * (df["lagged_choice"].isin(FULL_TIME))
-=======
-    df["wage"] = calc_stochastic_wage(
-        df["period"], df["lagged_choice"], df["wage_shock"], options["min_age"], params,
->>>>>>> bc76ba72
     )
 
     df["wage"] = np.exp(df["log_wage"] + df["income_shock"])
@@ -1113,7 +1132,8 @@
     share_working_full_time_by_age = get_share_by_age(df, lagged_choice=FULL_TIME)  # 15
 
     share_informal_care_by_age_bin = get_share_by_age_bin(
-        df, lagged_choice=INFORMAL_CARE,
+        df,
+        lagged_choice=INFORMAL_CARE,
     )
 
     # yearly net income
@@ -1126,123 +1146,126 @@
     # share working by caregiving type (and age bin) --> to be checked
     share_not_working_no_informal_care_by_age_bin = (
         get_share_by_informal_care_type_by_age_bin(
-            df, lagged_choice=NO_WORK, care_type=NO_INFORMAL_CARE,
+            df,
+            lagged_choice=NO_WORK,
+            care_type=NO_INFORMAL_CARE,
         )
     )
     share_part_time_no_informal_care_by_age_bin = (
         get_share_by_informal_care_type_by_age_bin(
-            df, lagged_choice=PART_TIME, care_type=NO_INFORMAL_CARE,
+            df,
+            lagged_choice=PART_TIME,
+            care_type=NO_INFORMAL_CARE,
         )
     )
     share_full_time_no_informal_care_by_age_bin = (
         get_share_by_informal_care_type_by_age_bin(
-            df, lagged_choice=FULL_TIME, care_type=NO_INFORMAL_CARE,
+            df,
+            lagged_choice=FULL_TIME,
+            care_type=NO_INFORMAL_CARE,
         )
     )
 
     share_not_working_informal_care_by_age_bin = (
         get_share_by_informal_care_type_by_age_bin(
-            df, lagged_choice=NO_WORK, care_type=INFORMAL_CARE,
+            df,
+            lagged_choice=NO_WORK,
+            care_type=INFORMAL_CARE,
         )
     )
     share_part_time_informal_care_by_age_bin = (
         get_share_by_informal_care_type_by_age_bin(
-            df, lagged_choice=PART_TIME, care_type=INFORMAL_CARE,
+            df,
+            lagged_choice=PART_TIME,
+            care_type=INFORMAL_CARE,
         )
     )
     share_full_time_informal_care_by_age_bin = (
         get_share_by_informal_care_type_by_age_bin(
-            df, lagged_choice=FULL_TIME, care_type=INFORMAL_CARE,
+            df,
+            lagged_choice=FULL_TIME,
+            care_type=INFORMAL_CARE,
         )
     )
 
-<<<<<<< HEAD
-    # # parent child: mother
-    # informal_care_by_mother_health_couple = get_caregiving_status_by_parental_health(
-    #     df, care_choice=INFORMAL_CARE, parent="mother", is_other_parent_alive=True
-    # )
-    # formal_care_by_mother_health_couple = get_caregiving_status_by_parental_health(
-    #     df, care_choice=FORMAL_CARE, parent="mother", is_other_parent_alive=True
-    # )
-    # combination_care_by_mother_health_couple = get_caregiving_status_by_parental_health(
-    #     df, care_choice=COMBINATION_CARE, parent="mother", is_other_parent_alive=True
-    # )
-
-    # informal_care_by_mother_health_single = get_caregiving_status_by_parental_health(
-    #     df, care_choice=INFORMAL_CARE, parent="mother", is_other_parent_alive=False
-    # )
-    # formal_care_by_mother_health_single = get_caregiving_status_by_parental_health(
-    #     df, care_choice=FORMAL_CARE, parent="mother", is_other_parent_alive=False
-    # )
-
-    # combination_care_by_mother_health_single = get_caregiving_status_by_parental_health(
-    #     df, care_choice=COMBINATION_CARE, parent="mother", is_other_parent_alive=False
-    # )
-
-    # # parent child: father
-    # informal_care_by_father_health_couple = get_caregiving_status_by_parental_health(
-    #     df, care_choice=INFORMAL_CARE, parent="father", is_other_parent_alive=True
-    # )
-    # formal_care_by_father_health_couple = get_caregiving_status_by_parental_health(
-    #     df, care_choice=FORMAL_CARE, parent="father", is_other_parent_alive=True
-    # )
-    # combination_care_by_father_health_couple = get_caregiving_status_by_parental_health(
-    #     df, care_choice=COMBINATION_CARE, parent="father", is_other_parent_alive=True
-    # )
-
-    # informal_care_by_father_health_single = get_caregiving_status_by_parental_health(
-    #     df, care_choice=INFORMAL_CARE, parent="father", is_other_parent_alive=False
-    # )
-    # formal_care_by_father_health_single = get_caregiving_status_by_parental_health(
-    #     df, care_choice=FORMAL_CARE, parent="father", is_other_parent_alive=False
-    # )
-    # combination_care_by_father_health_single = get_caregiving_status_by_parental_health(
-    #     df, care_choice=COMBINATION_CARE, parent="father", is_other_parent_alive=False
-    # )
-=======
     # parent child: mother
     informal_care_by_mother_health_couple = get_caregiving_status_by_parental_health(
-        df, care_choice=INFORMAL_CARE, parent="mother", is_other_parent_alive=True,
+        df,
+        care_choice=INFORMAL_CARE,
+        parent="mother",
+        is_other_parent_alive=True,
     )
     formal_care_by_mother_health_couple = get_caregiving_status_by_parental_health(
-        df, care_choice=FORMAL_CARE, parent="mother", is_other_parent_alive=True,
+        df,
+        care_choice=FORMAL_CARE,
+        parent="mother",
+        is_other_parent_alive=True,
     )
     combination_care_by_mother_health_couple = get_caregiving_status_by_parental_health(
-        df, care_choice=COMBINATION_CARE, parent="mother", is_other_parent_alive=True,
+        df,
+        care_choice=COMBINATION_CARE,
+        parent="mother",
+        is_other_parent_alive=True,
     )
 
     informal_care_by_mother_health_single = get_caregiving_status_by_parental_health(
-        df, care_choice=INFORMAL_CARE, parent="mother", is_other_parent_alive=False,
+        df,
+        care_choice=INFORMAL_CARE,
+        parent="mother",
+        is_other_parent_alive=False,
     )
     formal_care_by_mother_health_single = get_caregiving_status_by_parental_health(
-        df, care_choice=FORMAL_CARE, parent="mother", is_other_parent_alive=False,
+        df,
+        care_choice=FORMAL_CARE,
+        parent="mother",
+        is_other_parent_alive=False,
     )
 
     combination_care_by_mother_health_single = get_caregiving_status_by_parental_health(
-        df, care_choice=COMBINATION_CARE, parent="mother", is_other_parent_alive=False,
+        df,
+        care_choice=COMBINATION_CARE,
+        parent="mother",
+        is_other_parent_alive=False,
     )
 
     # parent child: father
     informal_care_by_father_health_couple = get_caregiving_status_by_parental_health(
-        df, care_choice=INFORMAL_CARE, parent="father", is_other_parent_alive=True,
+        df,
+        care_choice=INFORMAL_CARE,
+        parent="father",
+        is_other_parent_alive=True,
     )
     formal_care_by_father_health_couple = get_caregiving_status_by_parental_health(
-        df, care_choice=FORMAL_CARE, parent="father", is_other_parent_alive=True,
+        df,
+        care_choice=FORMAL_CARE,
+        parent="father",
+        is_other_parent_alive=True,
     )
     combination_care_by_father_health_couple = get_caregiving_status_by_parental_health(
-        df, care_choice=COMBINATION_CARE, parent="father", is_other_parent_alive=True,
+        df,
+        care_choice=COMBINATION_CARE,
+        parent="father",
+        is_other_parent_alive=True,
     )
 
     informal_care_by_father_health_single = get_caregiving_status_by_parental_health(
-        df, care_choice=INFORMAL_CARE, parent="father", is_other_parent_alive=False,
+        df,
+        care_choice=INFORMAL_CARE,
+        parent="father",
+        is_other_parent_alive=False,
     )
     formal_care_by_father_health_single = get_caregiving_status_by_parental_health(
-        df, care_choice=FORMAL_CARE, parent="father", is_other_parent_alive=False,
+        df,
+        care_choice=FORMAL_CARE,
+        parent="father",
+        is_other_parent_alive=False,
     )
     combination_care_by_father_health_single = get_caregiving_status_by_parental_health(
-        df, care_choice=COMBINATION_CARE, parent="father", is_other_parent_alive=False,
-    )
->>>>>>> bc76ba72
+        df,
+        care_choice=COMBINATION_CARE,
+        parent="father",
+        is_other_parent_alive=False,
+    )
 
     # work transitions
     no_work_to_no_work = get_work_transition(df, NO_WORK, NO_WORK)
@@ -1259,46 +1282,68 @@
 
     # caregiving transitions
     no_informal_care_to_no_informal_care = get_work_transition(
-        df, NO_INFORMAL_CARE, NO_INFORMAL_CARE,
+        df,
+        NO_INFORMAL_CARE,
+        NO_INFORMAL_CARE,
     )
     no_informal_care_to_informal_care = get_work_transition(
-        df, NO_INFORMAL_CARE, INFORMAL_CARE,
+        df,
+        NO_INFORMAL_CARE,
+        INFORMAL_CARE,
     )
 
     informal_care_to_no_informal_care = get_work_transition(
-        df, INFORMAL_CARE, NO_INFORMAL_CARE,
+        df,
+        INFORMAL_CARE,
+        NO_INFORMAL_CARE,
     )
     informal_care_to_informal_care = get_work_transition(
-        df, INFORMAL_CARE, INFORMAL_CARE,
+        df,
+        INFORMAL_CARE,
+        INFORMAL_CARE,
     )
 
     no_informal_care_to_no_formal_care = get_work_transition(
-        df, NO_INFORMAL_CARE, NO_FORMAL_CARE,
+        df,
+        NO_INFORMAL_CARE,
+        NO_FORMAL_CARE,
     )
     no_informal_care_to_formal_care = get_work_transition(
-        df, NO_INFORMAL_CARE, FORMAL_CARE,
+        df,
+        NO_INFORMAL_CARE,
+        FORMAL_CARE,
     )
 
     informal_care_to_no_formal_care = get_work_transition(
-        df, INFORMAL_CARE, NO_FORMAL_CARE,
+        df,
+        INFORMAL_CARE,
+        NO_FORMAL_CARE,
     )
     informal_care_to_formal_care = get_work_transition(df, INFORMAL_CARE, FORMAL_CARE)
 
     #
     no_formal_care_to_no_informal_care = get_work_transition(
-        df, NO_FORMAL_CARE, NO_INFORMAL_CARE,
+        df,
+        NO_FORMAL_CARE,
+        NO_INFORMAL_CARE,
     )
     no_formal_care_to_informal_care = get_work_transition(
-        df, NO_FORMAL_CARE, INFORMAL_CARE,
+        df,
+        NO_FORMAL_CARE,
+        INFORMAL_CARE,
     )
 
     formal_care_to_no_informal_care = get_work_transition(
-        df, FORMAL_CARE, NO_INFORMAL_CARE,
+        df,
+        FORMAL_CARE,
+        NO_INFORMAL_CARE,
     )
     formal_care_to_informal_care = get_work_transition(df, FORMAL_CARE, INFORMAL_CARE)
 
     no_formal_care_to_no_formal_care = get_work_transition(
-        df, NO_FORMAL_CARE, NO_FORMAL_CARE,
+        df,
+        NO_FORMAL_CARE,
+        NO_FORMAL_CARE,
     )
     no_formal_care_to_formal_care = get_work_transition(df, NO_FORMAL_CARE, FORMAL_CARE)
 
@@ -1504,22 +1549,19 @@
         / len(
             df[
                 (df["lagged_choice"].isin(INFORMAL_CARE) * is_informal_care)
-<<<<<<< HEAD
                 & (df["period"] > age_bin[0])
                 & (df["period"] <= age_bin[1])
             ]
-=======
-                & (df["age"] > age_bin[0])
-                & (df["age"] <= age_bin[1])
-            ],
->>>>>>> bc76ba72
         )
         for age_bin in AGE_BINS
     ]
 
 
 def get_caregiving_status_by_parental_health(
-    df, care_choice, parent, is_other_parent_alive,
+    df,
+    care_choice,
+    parent,
+    is_other_parent_alive,
 ):
     other_parent = ("father") * (parent == "mother") + ("mother") * (parent == "father")
 
@@ -1551,8 +1593,7 @@
         df[
             (df["lagged_choice"].isin(lagged_choice))
             & (df["choice"].isin(current_choice))
-<<<<<<< HEAD
-        ]
+        ],
     ) / len(df[(df["lagged_choice"].isin(lagged_choice))])
 
 
@@ -1613,8 +1654,4 @@
         # share = jnp.mean(mask) if jnp.any(age_bin_mask) else 0
         # shares.append(share)
 
-    return shares
-=======
-        ],
-    ) / len(df[(df["lagged_choice"].isin(lagged_choice))])
->>>>>>> bc76ba72
+    return shares