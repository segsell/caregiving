--- conflicted
+++ resolved
@@ -82,6 +82,10 @@
         * TWO_YEARS
     )
 
+    + is_combination_care(lagged_choice)
+    * (options["informal_care_benefits"] / 2)
+    * 12
+
     """
     age = options["start_age"] + period
 
@@ -111,12 +115,7 @@
     unemployment_benefits = means_test * options["unemployment_benefits"] * 12
 
     cash_benefits_informal_care = (
-        is_pure_informal_care(lagged_choice)
-        * options["informal_care_benefits"]
-        * 12
-        # + is_combination_care(lagged_choice)
-        # * (options["informal_care_benefits"] / 2)
-        # * 12
+        is_pure_informal_care(lagged_choice) * options["informal_care_benefits"] * 12
     )
 
     income = jnp.maximum(
@@ -136,11 +135,7 @@
     experience: int,
     high_educ: int,
     wage_shock: float,
-<<<<<<< HEAD
     params: dict[str, float],
-=======
-    options: dict[str, float],
->>>>>>> 5b32a9ce
 ) -> float:
     """Computes the current level of deterministic and stochastic income.
 
@@ -202,25 +197,12 @@
             and a stochastic shock.
 
     """
-<<<<<<< HEAD
     log_wage = (
         params["wage_constant"]
         + params["wage_experience"] * (experience / 2)
         + params["wage_experience_squared"] * (experience / 2) ** 2
         + params["wage_high_education"] * high_educ
         + params["wage_part_time"] * is_part_time(lagged_choice)
-=======
-    age = options["start_age"] + period
-
-    log_wage = (
-        options["wage_constant"]
-        + options["wage_age"] * age
-        + options["wage_age_squared"] * age**2
-        + options["wage_experience"] * (experience / 2)
-        + options["wage_experience_squared"] * (experience / 2) ** 2
-        + options["wage_high_education"] * high_educ
-        + options["wage_part_time"] * is_part_time(lagged_choice)
->>>>>>> 5b32a9ce
     )
 
     return jnp.exp(log_wage + wage_shock)
