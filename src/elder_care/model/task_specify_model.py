--- conflicted
+++ resolved
@@ -29,14 +29,11 @@
     create_utility_functions,
 )
 from elder_care.utils import load_dict_from_pickle
-<<<<<<< HEAD
 
 from elder_care.exogenous_processes.task_create_exog_processes_soep import (
     task_create_spousal_income,
 )
 import pytask
-=======
->>>>>>> c5403ada
 
 
 @pytask.mark.skip(reason="Respecifying model.")
