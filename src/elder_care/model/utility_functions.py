--- conflicted
+++ resolved
@@ -12,13 +12,10 @@
     WEEKLY_HOURS_PART_TIME,
     WEEKLY_INTENSIVE_INFORMAL_HOURS,
     is_bad_health,
-<<<<<<< HEAD
     is_no_care,
     is_no_informal_care,
     is_formal_care,
     is_informal_care,
-=======
->>>>>>> 141d8f2b
     is_combination_care,
     is_formal_care,
     is_full_time,
