--- conflicted
+++ resolved
@@ -249,17 +249,6 @@
     # (Pdb++) dat.loc[(dat["gender"] != FEMALE) & (dat["any_care"] == 1), "care_to_father"].mean()
     # 0.04706640876853
 
-<<<<<<< HEAD
-    # mean_female = dat.loc[
-    #     (dat["gender"] == FEMALE) & (dat["care_in_year"] == 1),
-    #     "care_to_mother",
-    # ].mean()
-
-    # mean_male = dat.loc[
-    #     (dat["gender"] != FEMALE) & (dat["care_in_year"] == 1),
-    #     "care_to_mother",
-    # ].mean()
-=======
     mean_female = dat.loc[
         (dat["gender"] == FEMALE) & (dat["care_in_year"] == 1),
         "care_to_mother",
@@ -269,7 +258,6 @@
         (dat["gender"] != FEMALE) & (dat["care_in_year"] == 1),
         "care_to_mother",
     ].mean()
->>>>>>> 3dc34cce
 
     dat = dat[dat["gender"] == FEMALE]
     dat.reset_index(drop=True, inplace=True)
@@ -1326,10 +1314,12 @@
 
     #
     dat.loc[
-        (dat["part_time"].isin([0, 1])) & (dat["full_time"].isna()), "full_time",
+        (dat["part_time"].isin([0, 1])) & (dat["full_time"].isna()),
+        "full_time",
     ] = 0
     dat.loc[
-        (dat["full_time"].isin([0, 1])) & (dat["part_time"].isna()), "part_time",
+        (dat["full_time"].isin([0, 1])) & (dat["part_time"].isna()),
+        "part_time",
     ] = 0
 
     # check
