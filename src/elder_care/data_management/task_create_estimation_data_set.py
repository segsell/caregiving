--- conflicted
+++ resolved
@@ -245,13 +245,10 @@
         "intensive_care_no_other",
         "intensive_care_general",
         "intensive_care_all_parents",
-<<<<<<< HEAD
         "intensive_care_mother",
         "intensive_care_father",
-=======
         "intensive_care_outside",
         "intensive_parental_care_outside_no_other",
->>>>>>> 45c4e63c
         "lagged_part_time",
         "lagged_full_time",
         "lagged_working_part_or_full_time",
@@ -325,10 +322,10 @@
     dat_weighted[f"{weight}_avg"] = dat_weighted.groupby("mergeid")[weight].transform(
         "mean",
     )
-    dat_weighted.insert(25, "intensive_care_general", dat["intensive_care_general"])
-    dat_weighted.insert(26, "intensive_care_outside", dat["intensive_care_outside"])
+    dat_weighted.insert(27, "intensive_care_general", dat["intensive_care_general"])
+    dat_weighted.insert(28, "intensive_care_outside", dat["intensive_care_outside"])
     dat_weighted.insert(
-        27,
+        29,
         "intensive_parental_care_outside_no_other",
         dat["intensive_parental_care_outside_no_other"],
     )
@@ -1199,13 +1196,12 @@
     dat = _create_intensive_care_general(dat)
     dat = _create_intensive_parental_care_with_in_laws_and_step_parents(dat)
     dat = _create_intensive_parental_care_without_any_other_care(dat)
-<<<<<<< HEAD
+
     dat = _create_intensive_care_mother(dat)
     dat = _create_intensive_care_father(dat)
-=======
+
     dat = _create_intensive_care_outside_hh(dat)
     dat = _create_intensive_parental_care_outside_hh(dat)
->>>>>>> 45c4e63c
 
     dat["no_intensive_informal"] = 1 - dat["intensive_care_no_other"]
     dat = _create_lagged_var(dat, "no_intensive_informal")
