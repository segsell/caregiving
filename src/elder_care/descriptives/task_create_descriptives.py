"""Descriptives from SHARE data."""
from pathlib import Path
<<<<<<< HEAD
from typing import Annotated
import numpy as np
import matplotlib.pyplot as plt
=======

import numpy as np
>>>>>>> 6f4346b8
import pandas as pd
from elder_care.config import BLD
from elder_care.moments.task_create_empirical_moments import (
    deflate_income_and_wealth,
)

BASE_YEAR = 2015

MALE = 1
FEMALE = 2

MIN_AGE = 50
MAX_AGE = 65

AGE_50 = 50
AGE_53 = 53
AGE_56 = 56
AGE_59 = 59
AGE_62 = 62

AGE_55 = 55
AGE_60 = 60
AGE_65 = 65
AGE_70 = 70
AGE_75 = 75
AGE_80 = 80

GOOD_HEALTH = 0
MEDIUM_HEALTH = 1
BAD_HEALTH = 2

AGE_BINS_FINE = [
    (AGE_50, AGE_53),
    (AGE_53, AGE_56),
    (AGE_56, AGE_59),
    (AGE_59, AGE_62),
    (AGE_62, AGE_65),
]

AGE_BINS_COARSE = [
    (AGE_50, AGE_55),
    (AGE_55, AGE_60),
    (AGE_60, AGE_65),
    (AGE_65, AGE_70),
    (AGE_70, AGE_75),
    (AGE_75, AGE_80),
]


def table(df_col):
    return pd.crosstab(df_col, columns="Count")["Count"]


def task_create_ltc_by_children(
    path_to_hh_weight: Path = BLD / "data" / "data_hh_weight_all.csv",
    path_to_parent_child_hh_weight: Path = BLD
    / "data"
    / "parent_child_data_hh_weight.csv",
    path_to_cpi: Path = BLD / "moments" / "cpi_germany.csv",
    # path_to_save: Annotated[Path, Product] = BLD / "descri" / "empirical_moments.csv",
) -> None:
    dat_hh_weight = pd.read_csv(path_to_hh_weight)
    parent_hh_weight = pd.read_csv(path_to_parent_child_hh_weight)
    cpi_data = pd.read_csv(path_to_cpi)

    dat = dat_hh_weight.copy()
    dat = dat[dat["gender"] == FEMALE]

    weight = "hh_weight"
    dat = deflate_income_and_wealth(dat, cpi_data)

    dat["intensive_care_general_weighted"] = (
        dat["intensive_care_general"] * dat["hh_weight"]
    )
    dat["intensive_care_all_parents_weighted"] = (
        dat["intensive_care_all_parents"] * dat["hh_weight"]
    )
    dat["intensive_care_new_weighted"] = dat["intensive_care_new"] * dat["hh_weight"]
    dat["intensive_care_spouse_weighted"] = (
        dat["intensive_care_spouse"] * dat["hh_weight"]
    )
    dat["intensive_care_child_weighted"] = (
        dat["intensive_care_child"] * dat["hh_weight"]
    )
    dat["intensive_care_neighbor_weighted"] = (
        dat["intensive_care_neighbor"] * dat["hh_weight"]
    )

    share_intensive_informal_own_parents_by_age = _get_share_by_age(
        dat,
        moment="intensive_care_new_weighted",
        age_lower=50,
        age_upper=65,
        weight=weight,
    )
    share_intensive_informal_parents_by_age = _get_share_by_age(
        dat,
        moment="intensive_care_all_parents_weighted",
        age_lower=50,
        age_upper=65,
        weight=weight,
    )
    share_intensive_informal_spouse_by_age = _get_share_by_age(
        dat,
        moment="intensive_care_spouse_weighted",
        age_lower=50,
        age_upper=65,
        weight=weight,
    )
    share_intensive_informal_general_by_age = _get_share_by_age(
        dat,
        moment="intensive_care_general_weighted",
        age_lower=50,
        age_upper=65,
        weight=weight,
    )

    share_intensive_informal_own_parents_by_age_bin = _get_share_by_age_bin(
        dat,
        moment="intensive_care_new_weighted",
        age_lower=50,
        age_upper=65,
        weight=weight,
        age_bins=AGE_BINS_FINE,
    )
    share_intensive_informal_parents_by_age_bin = _get_share_by_age_bin(
        dat,
        moment="intensive_care_all_parents_weighted",
        age_lower=50,
        age_upper=65,
        weight=weight,
        age_bins=AGE_BINS_FINE,
    )
    share_intensive_informal_general_by_age_bin = _get_share_by_age_bin(
        dat,
        moment="intensive_care_general_weighted",
        age_lower=50,
        age_upper=65,
        weight=weight,
        age_bins=AGE_BINS_FINE,
    )

    share_intensive_informal_own_parents_by_age_bin_coarse = _get_share_by_age_bin(
        dat,
        moment="intensive_care_new_weighted",
        age_lower=50,
        age_upper=65,
        weight=weight,
        age_bins=AGE_BINS_COARSE,
    )
    share_intensive_informal_parents_by_age_bin_coarse = _get_share_by_age_bin(
        dat,
        moment="intensive_care_all_parents_weighted",
        age_lower=50,
        age_upper=65,
        weight=weight,
        age_bins=AGE_BINS_COARSE,
    )
    share_intensive_informal_spouse_by_age_bin_coarse = _get_share_by_age_bin(
        dat,
        moment="intensive_care_spouse_weighted",
        age_lower=50,
        age_upper=65,
        weight=weight,
        age_bins=AGE_BINS_COARSE,
    )
    share_intensive_informal_child_by_age_bin_coarse = _get_share_by_age_bin(
        dat,
        moment="intensive_care_child_weighted",
        age_lower=50,
        age_upper=65,
        weight=weight,
        age_bins=AGE_BINS_COARSE,
    )
    share_intensive_informal_neighbor_by_age_bin_coarse = _get_share_by_age_bin(
        dat,
        moment="intensive_care_neighbor_weighted",
        age_lower=50,
        age_upper=65,
        weight=weight,
        age_bins=AGE_BINS_COARSE,
    )
    share_intensive_informal_general_by_age_bin_coarse = _get_share_by_age_bin(
        dat,
        moment="intensive_care_general_weighted",
        age_lower=50,
        age_upper=65,
        weight=weight,
        age_bins=AGE_BINS_COARSE,
    )

    share_intensive_informal_parents_in_law_by_age_bin_coarse = np.array(
        share_intensive_informal_parents_by_age_bin_coarse
    ) - np.array(share_intensive_informal_own_parents_by_age_bin_coarse)
    share_intensive_informal_other_by_age_bin_coarse = (
        np.array(share_intensive_informal_general_by_age_bin_coarse)
        - np.array(share_intensive_informal_parents_by_age_bin_coarse)
        - np.array(share_intensive_informal_spouse_by_age_bin_coarse)
        - np.array(share_intensive_informal_child_by_age_bin_coarse)
        - np.array(share_intensive_informal_neighbor_by_age_bin_coarse)
    )
    share_intensive_informal_own_parents_by_age_bin_coarse = np.array(
        share_intensive_informal_own_parents_by_age_bin_coarse
    )
    share_intensive_informal_child_by_age_bin_coarse = np.array(
        share_intensive_informal_child_by_age_bin_coarse
    )
    share_intensive_informal_spouse_by_age_bin_coarse = np.array(
        share_intensive_informal_spouse_by_age_bin_coarse
    )
    share_intensive_informal_neighbor_by_age_bin_coarse = np.array(
        share_intensive_informal_neighbor_by_age_bin_coarse
    )

    mean_share_of_own_parental_intensive = np.mean(
        np.array(share_intensive_informal_own_parents_by_age)
        / np.array(share_intensive_informal_general_by_age)
    )
    mean_share_of_parental_intensive = np.mean(
        np.array(share_intensive_informal_parents_by_age)
        / np.array(share_intensive_informal_general_by_age)
    )
    mean_share_of_pspousal_intensive = np.mean(
        np.array(share_intensive_informal_spouse_by_age)
        / np.array(share_intensive_informal_general_by_age)
    )

    l = [
        share_intensive_informal_own_parents_by_age_bin_coarse,
        share_intensive_informal_parents_in_law_by_age_bin_coarse,
        share_intensive_informal_spouse_by_age_bin_coarse,
        share_intensive_informal_child_by_age_bin_coarse,
        share_intensive_informal_neighbor_by_age_bin_coarse,
        share_intensive_informal_other_by_age_bin_coarse,
    ]

    breakpoint()


def task_create_ltc_by_parent_age(
    path_to_hh_weight: Path = BLD / "data" / "estimation_data_hh_weight.csv",
    path_to_parent_child_hh_weight: Path = BLD
    / "data"
    / "parent_child_data_hh_weight.csv",
    path_to_cpi: Path = BLD / "moments" / "cpi_germany.csv",
    # path_to_save: Annotated[Path, Product] = BLD / "descri" / "empirical_moments.csv",
) -> None:
    """Create share care dependent by parental age."""
    dat_hh_weight = pd.read_csv(path_to_hh_weight)
    parent_hh_weight = pd.read_csv(path_to_parent_child_hh_weight)
    cpi_data = pd.read_csv(path_to_cpi)

    dat = dat_hh_weight.copy()
    dat = deflate_income_and_wealth(dat, cpi_data)

    weight = "hh_weight"
    parent = parent_hh_weight.copy()

    parent["only_home_care_weighted"] = parent["only_home_care"] * parent[weight]
    parent["home_care_weighted"] = parent["home_care"] * parent[weight]
    parent["only_informal_care_weighted"] = parent["only_informal"] * parent[weight]
    parent["combination_care_child_weighted"] = (
        parent["combination_care_child"] * parent[weight]
    )
    parent["informal_care_weighted"] = parent["informal_care_child"] * parent[weight]
    parent["informal_care_general_weighted"] = (
        parent["informal_care_general"] * parent[weight]
    )
    parent["combination_care_weighted"] = parent["combination_care"] * parent[weight]

    parent["home_care"].mean()
    # parent["informal_care_general_weighted"].sum() / parent[weight].sum()
    # parent["informal_care_weighted"].sum() / parent[weight].sum()

    si = parent.loc[
        ((parent["home_care"] == True) | (parent["informal_care_child"] == True))
        & (parent["home_care"].notna())
        & (parent["informal_care_child"].notna()),
        "informal_care_child",
    ].mean()

    sh = parent.loc[
        ((parent["home_care"] == True) | (parent["informal_care_child"] == True))
        & (parent["home_care"].notna())
        & (parent["informal_care_child"].notna()),
        "home_care",
    ].mean()

    sc = parent.loc[
        ((parent["home_care"] == True) | (parent["informal_care_child"] == True))
        & (parent["home_care"].notna())
        & (parent["informal_care_child"].notna()),
        "combination_care_child",
    ].mean()

    assert np.round(sh + si - sc, 7) == 1

    age_upper = 90

    informal_care_by_age_weighted = [
        parent.loc[
            (parent["age"] == age)
            # & (
            #     (parent["home_care"] == True)
            #     | (parent["informal_care_general"] == True)
            # )
            & (parent["home_care"].notna()) & (parent["informal_care_general"].notna()),
            "informal_care_general_weighted",
        ].sum()
        / parent.loc[(parent["age"] == age), weight].sum()
        for age in range(70, age_upper)
    ]
    home_care_by_age_weighted = [
        parent.loc[
            (parent["age"] == age)
            # & (
            #     (parent["home_care"] == True)
            #     | (parent["informal_care_general"] == True)
            # )
            & (parent["home_care"].notna()) & (parent["informal_care_general"].notna()),
            "home_care_weighted",
        ].sum()
        / parent.loc[(parent["age"] == age), weight].sum()
        for age in range(70, age_upper)
    ]
    informal_care_by_age_child_weighted = [
        parent.loc[
            (parent["age"] == age)
            # & (
            #     (parent["home_care"] == True)
            #     | (parent["informal_care_general"] == True)
            # )
            & (parent["home_care"].notna()) & (parent["informal_care_general"].notna()),
            "informal_care_weighted",
        ].sum()
        / parent.loc[(parent["age"] == age), weight].sum()
        for age in range(70, age_upper)
    ]
    combination_care_by_age_weighted = [
        parent.loc[
            (parent["age"] == age)
            # & (
            #     (parent["home_care"] == True)
            #     | (parent["informal_care_general"] == True)
            # )
            & (parent["home_care"].notna()) & (parent["informal_care_general"].notna()),
            "combination_care_weighted",
        ].sum()
        / parent.loc[(parent["age"] == age), weight].sum()
        for age in range(70, age_upper)
    ]

    # by age
    informal_care_by_age_cond_care = [
        parent.loc[
            (parent["age"] == age)
            & (
                (parent["home_care"] == True)
                | (parent["informal_care_general"] == True)
            )
            & (parent["home_care"].notna())
            & (parent["informal_care_general"].notna()),
            "informal_care_child",
        ].mean()
        for age in range(70, age_upper)
    ]
    informal_care_by_age = [
        parent.loc[
            (parent["age"] == age)
            # & (
            #     (parent["home_care"] == True)
            #     | (parent["informal_care_general"] == True)
            # )
            & (parent["home_care"].notna()) & (parent["informal_care_general"].notna()),
            "informal_care_general",
        ].mean()
        for age in range(70, age_upper)
    ]
    informal_care_by_age_child = [
        parent.loc[
            (parent["age"] == age)
            # & (
            #     (parent["home_care"] == True)
            #     | (parent["informal_care_general"] == True)
            # )
            & (parent["home_care"].notna()) & (parent["informal_care_general"].notna()),
            "informal_care_child",
        ].mean()
        for age in range(70, age_upper)
    ]
    home_care_by_age = [
        parent.loc[
            (parent["age"] == age)
            # & (
            #     (parent["home_care"] == True)
            #     | (parent["informal_care_general"] == True)
            # )
            & (parent["home_care"].notna()) & (parent["informal_care_general"].notna()),
            "home_care",
        ].mean()
        for age in range(70, age_upper)
    ]
    combination_care_by_age = [
        parent.loc[
            (parent["age"] == age)
            # & (
            #     (parent["home_care"] == True)
            #     | (parent["informal_care_general"] == True)
            # )
            & (parent["home_care"].notna()) & (parent["informal_care_general"].notna()),
            "combination_care",
        ].mean()
        for age in range(70, age_upper)
    ]

    #
    moment = "informal_care_child"
    share_informal_care = (
        parent.loc[(parent[moment] == True), "informal_care_weighted"].sum()
        / parent.loc[
            ((parent["home_care"] == True) | (parent["informal_care_child"] == True))
            & (parent["home_care"].notna())
            & (parent["informal_care_child"].notna()),
            # (parent["home_care"] == True) | (parent["informal_care_child"] == True),
            weight,
        ].sum()
    )

    moment = "home_care"
    share_home_care = (
        parent.loc[(parent[moment] == True), "home_care_weighted"].sum()
        / parent.loc[
            ((parent["home_care"] == True) | (parent["informal_care_child"] == True))
            & (parent["home_care"].notna())
            & (parent["informal_care_child"].notna()),
            # (parent["home_care"] == True) | (parent["informal_care_child"] == True),
            weight,
        ].sum()
    )

    moment = "only_home_care"
    share_only_home_care = (
        parent.loc[(parent[moment] == True), "only_home_care_weighted"].sum()
        / parent.loc[
            ((parent["home_care"] == True) | (parent["informal_care_child"] == True))
            & (parent["home_care"].notna())
            & (parent["informal_care_child"].notna()),
            # (parent["home_care"] == True) | (parent["informal_care_child"] == True),
            weight,
        ].sum()
    )

    moment = "only_informal"
    share_only_informal_care = (
        parent.loc[(parent[moment] == True), "only_informal_care_weighted"].sum()
        / parent.loc[
            (parent["home_care"] == True)
            | (parent["informal_care_child"] == True)
            & (parent["home_care"].notna())
            & (parent["informal_care_child"].notna()),
            # (parent["home_care"] == True) | (parent["informal_care_child"] == True),
            weight,
        ].sum()
    )

    moment = "combination_care_child"
    share_combination_care = (
        parent.loc[(parent[moment] == True), "combination_care_child_weighted"].sum()
        / parent.loc[
            (parent["home_care"] == True)
            | (parent["informal_care_child"] == True)
            & (parent["home_care"].notna())
            & (parent["informal_care_child"].notna()),
            # (parent["home_care"] == True) | (parent["informal_care_child"] == True),
            weight,
        ].sum()
    )

    # assert (
    #     np.round(
    #         share_only_informal_care + share_only_home_care + share_combination_care, 2
    #     )
    #     == 1
    # )
    # breakpoint()


def _get_share_by_age(dat, moment, age_lower, age_upper, weight):
    return [
        dat.loc[
            (dat["age"] == age)
            # & (
            #     (parent["home_care"] == True)
            #     | (parent["informal_care_general"] == True)
            # )
            # & (dat["home_care"].notna()) & (dat["informal_care_general"].notna()),
            & (dat[moment].notna()),
            moment,
        ].sum()
        / dat.loc[(dat["age"] == age) & (dat[moment].notna()), weight].sum()
        for age in range(age_lower, age_upper)
    ]


def _get_share_by_age_bin(dat, moment, age_lower, age_upper, weight, age_bins):
    return [
        dat.loc[
            (dat["age"] >= age_bin[0])
            & (dat["age"] < age_bin[1])
            & (dat[moment].notna()),
            moment,
        ].sum()
        / dat.loc[
            (dat["age"] >= age_bin[0])
            & (dat["age"] < age_bin[1])
            & (dat[moment].notna()),
            weight,
        ].sum()
        for age_bin in age_bins
    ]


def plot_share_by_age():
    # Adjusting the colors for better differentiation
    # Data
    age_bins_5yr = ["50-54", "55-59", "60-64", "65-69", "70-74", "75-79"]
    share_own_parents = [
        0.05085612876092149,
        0.034542708584536244,
        0.06490798521935749,
        0.08613743226007055,
        0.08818484444915196,
        0.10235000831551055,
    ]
    share_parents_in_law = [0.02477087, 0.01900799, 0.0225679, 0.01033598, 0.0, 0.0]
    share_spouse = [
        0.02016726,
        0.03061945,
        0.06738196,
        0.08341278,
        0.10401785,
        0.13471133,
    ]
    share_child = [0.00250696, 0.00027805, 0.00193487, 0.00152451, 0.0, 0.0]
    share_neighbor = [
        0.00631942,
        0.00937135,
        0.01010362,
        0.0253278,
        0.01518971,
        0.0218772,
    ]
    share_other = [
        -0.00036443,
        0.01074745,
        0.00565645,
        0.0027085,
        0.0362054,
        0.01460215,
    ]

    # Stacking the shares
    shares_stacked = np.vstack(
        (
            share_own_parents,
            share_parents_in_law,
            share_spouse,
            share_child,
            share_neighbor,
            share_other,
        )
    )

    # Colors for each category
    colors = [
        "steelblue",
        "seagreen",
        "goldenrod",
        "lightcoral",
        "mediumpurple",
        "sandybrown",
    ]

    # Plotting stacked bar chart
    plt.figure(figsize=(12, 8))
    plt.bar(age_bins_5yr, shares_stacked[0], label="Own Parents", color=colors[0])
    plt.bar(
        age_bins_5yr,
        shares_stacked[1],
        bottom=shares_stacked[0],
        label="Parents in Law",
        color=colors[1],
    )
    bottom_for_next = shares_stacked[0] + shares_stacked[1]

    for i, (category, color) in enumerate(
        zip(["Spouse", "Child", "Neighbor", "Other"], colors[2:]), start=2
    ):
        plt.bar(
            age_bins_5yr,
            shares_stacked[i],
            bottom=bottom_for_next,
            label=category,
            color=color,
        )
        bottom_for_next += shares_stacked[i]

    plt.xlabel("Age Bins")
    plt.ylabel("Share of Intensive Informal Care")
    plt.legend()
    plt.title("Share of Intensive Informal Care by Relationship and Age Bin")
    plt.grid(axis="y")
    plt.show()<|MERGE_RESOLUTION|>--- conflicted
+++ resolved
@@ -1,13 +1,8 @@
 """Descriptives from SHARE data."""
 from pathlib import Path
-<<<<<<< HEAD
 from typing import Annotated
 import numpy as np
 import matplotlib.pyplot as plt
-=======
-
-import numpy as np
->>>>>>> 6f4346b8
 import pandas as pd
 from elder_care.config import BLD
 from elder_care.moments.task_create_empirical_moments import (
