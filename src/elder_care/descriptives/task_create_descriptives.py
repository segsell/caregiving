--- conflicted
+++ resolved
@@ -568,16 +568,9 @@
 
 
 def _get_share_by_age_bin_unweighted(
-<<<<<<< HEAD
     dat,
     moment,
-    age_lower,
-    age_upper,
-    weight,
     age_bins,
-=======
-    dat, moment, age_lower, age_upper, weight, age_bins,
->>>>>>> ed178376
 ):
     return [
         dat.loc[
